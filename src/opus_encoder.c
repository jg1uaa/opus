/* Copyright (c) 2010-2011 Xiph.Org Foundation, Skype Limited
   Written by Jean-Marc Valin and Koen Vos */
/*
   Redistribution and use in source and binary forms, with or without
   modification, are permitted provided that the following conditions
   are met:

   - Redistributions of source code must retain the above copyright
   notice, this list of conditions and the following disclaimer.

   - Redistributions in binary form must reproduce the above copyright
   notice, this list of conditions and the following disclaimer in the
   documentation and/or other materials provided with the distribution.

   THIS SOFTWARE IS PROVIDED BY THE COPYRIGHT HOLDERS AND CONTRIBUTORS
   ``AS IS'' AND ANY EXPRESS OR IMPLIED WARRANTIES, INCLUDING, BUT NOT
   LIMITED TO, THE IMPLIED WARRANTIES OF MERCHANTABILITY AND FITNESS FOR
   A PARTICULAR PURPOSE ARE DISCLAIMED.  IN NO EVENT SHALL THE FOUNDATION OR
   CONTRIBUTORS BE LIABLE FOR ANY DIRECT, INDIRECT, INCIDENTAL, SPECIAL,
   EXEMPLARY, OR CONSEQUENTIAL DAMAGES (INCLUDING, BUT NOT LIMITED TO,
   PROCUREMENT OF SUBSTITUTE GOODS OR SERVICES; LOSS OF USE, DATA, OR
   PROFITS; OR BUSINESS INTERRUPTION) HOWEVER CAUSED AND ON ANY THEORY OF
   LIABILITY, WHETHER IN CONTRACT, STRICT LIABILITY, OR TORT (INCLUDING
   NEGLIGENCE OR OTHERWISE) ARISING IN ANY WAY OUT OF THE USE OF THIS
   SOFTWARE, EVEN IF ADVISED OF THE POSSIBILITY OF SUCH DAMAGE.
*/

#ifdef HAVE_CONFIG_H
#include "config.h"
#endif

#include <stdarg.h>
#include "celt.h"
#include "entenc.h"
#include "modes.h"
#include "silk_API.h"
#include "stack_alloc.h"
#include "float_cast.h"
#include "opus.h"
#include "arch.h"
#include "opus_private.h"
#include "os_support.h"

#include "silk_tuning_parameters.h"
#ifdef FIXED_POINT
#include "fixed/silk_structs_FIX.h"
#else
#include "float/silk_structs_FLP.h"
#endif

#define MAX_ENCODER_BUFFER 480

struct OpusEncoder {
    int          celt_enc_offset;
    int          silk_enc_offset;
    silk_EncControlStruct silk_mode;
    int          application;
    int          channels;
    int          delay_compensation;
    int          force_mono;
    int          signal_type;
    int          user_bandwidth;
    int          voice_ratio;
    opus_int32   Fs;
    int          use_vbr;
    int          vbr_constraint;
    int          bitrate_bps;
    int          user_bitrate_bps;
    int          encoder_buffer;

#define OPUS_ENCODER_RESET_START stream_channels
    int          stream_channels;
    int          hybrid_stereo_width_Q14;
    opus_int32   variable_HP_smth2_Q15;
    opus_val32   hp_mem[4];
    int          mode;
    int          prev_mode;
    int          bandwidth;
    /* Sampling rate (at the API level) */
    int          first;
    opus_val16   delay_buffer[MAX_ENCODER_BUFFER*2];

    opus_uint32  rangeFinal;
};

/* Transition tables for the voice and music. First column is the
   middle (memoriless) threshold. The second column is the hysteresis
   (difference with the middle) */
<<<<<<< HEAD
static const opus_int32 mono_voice_bandwidth_thresholds[8] = {
=======
static const opus_int32 voice_bandwidth_thresholds[10] = {
>>>>>>> 64a3541a
        11000, 1000, /* NB<->MB */
        14000, 1000, /* MB<->WB */
        21000, 2000, /* WB<->SWB */
        29000, 2000, /* SWB<->FB */
};
<<<<<<< HEAD
static const opus_int32 mono_music_bandwidth_thresholds[8] = {
        14000, 1000, /* MB not allowed */
        18000, 2000, /* MB<->WB */
        24000, 2000, /* WB<->SWB */
=======
static const opus_int32 audio_bandwidth_thresholds[10] = {
        30000,    0, /* MB not allowed */
        20000, 2000, /* MB<->WB */
        26000, 2000, /* WB<->SWB */
>>>>>>> 64a3541a
        33000, 2000, /* SWB<->FB */
};
static const opus_int32 stereo_voice_bandwidth_thresholds[8] = {
        11000, 1000, /* NB<->MB */
        14000, 1000, /* MB<->WB */
        21000, 2000, /* WB<->SWB */
        32000, 2000, /* SWB<->FB */
};
static const opus_int32 stereo_music_bandwidth_thresholds[8] = {
        14000, 1000, /* MB not allowed */
        18000, 2000, /* MB<->WB */
        24000, 2000, /* WB<->SWB */
        48000, 2000, /* SWB<->FB */
};
/* Threshold bit-rates for switching between mono and stereo */
static const opus_int32 stereo_voice_threshold = 26000;
static const opus_int32 stereo_music_threshold = 36000;

/* Threshold bit-rate for switching between SILK/hybrid and CELT-only */
static const opus_int32 mode_thresholds[2][2] = {
      /* voice */ /* music */
      {  48000,      24000}, /* mono */
      {  48000,      24000}, /* stereo */
};
int opus_encoder_get_size(int channels)
{
    int silkEncSizeBytes, celtEncSizeBytes;
    int ret;
    ret = silk_Get_Encoder_Size( &silkEncSizeBytes );
    if (ret)
        return 0;
    silkEncSizeBytes = align(silkEncSizeBytes);
    celtEncSizeBytes = celt_encoder_get_size(channels);
    return align(sizeof(OpusEncoder))+silkEncSizeBytes+celtEncSizeBytes;
}

int opus_encoder_init(OpusEncoder* st, opus_int32 Fs, int channels, int application)
{
    void *silk_enc;
    CELTEncoder *celt_enc;
    int err;
    int ret, silkEncSizeBytes;

    if (channels > 2 || channels < 1)
        return OPUS_BAD_ARG;
    if (application < OPUS_APPLICATION_VOIP || application > OPUS_APPLICATION_AUDIO)
        return OPUS_BAD_ARG;
    if (Fs != 8000 && Fs != 12000 && Fs != 16000 && Fs != 24000 && Fs != 48000)
        return OPUS_BAD_ARG;

    OPUS_CLEAR((char*)st, opus_encoder_get_size(channels));
    /* Create SILK encoder */
    ret = silk_Get_Encoder_Size( &silkEncSizeBytes );
    if (ret)
        return OPUS_BAD_ARG;
    silkEncSizeBytes = align(silkEncSizeBytes);
    st->silk_enc_offset = align(sizeof(OpusEncoder));
    st->celt_enc_offset = st->silk_enc_offset+silkEncSizeBytes;
    silk_enc = (char*)st+st->silk_enc_offset;
    celt_enc = (CELTEncoder*)((char*)st+st->celt_enc_offset);

    st->stream_channels = st->channels = channels;

    st->Fs = Fs;

    ret = silk_InitEncoder( silk_enc, &st->silk_mode );
    if (ret)
        goto failure;

    /* default SILK parameters */
    st->silk_mode.nChannelsAPI              = channels;
    st->silk_mode.nChannelsInternal         = channels;
    st->silk_mode.API_sampleRate            = st->Fs;
    st->silk_mode.maxInternalSampleRate     = 16000;
    st->silk_mode.minInternalSampleRate     = 8000;
    st->silk_mode.desiredInternalSampleRate = 16000;
    st->silk_mode.payloadSize_ms            = 20;
    st->silk_mode.bitRate                   = 25000;
    st->silk_mode.packetLossPercentage      = 0;
    st->silk_mode.complexity                = 10;
    st->silk_mode.useInBandFEC              = 0;
    st->silk_mode.useDTX                    = 0;
    st->silk_mode.useCBR                    = 0;

    /* Create CELT encoder */
    /* Initialize CELT encoder */
    err = celt_encoder_init(celt_enc, Fs, channels);
    if (err != OPUS_OK)
        goto failure;
    celt_encoder_ctl(celt_enc, CELT_SET_SIGNALLING(0));

    st->use_vbr = 0;
    st->user_bitrate_bps = OPUS_BITRATE_AUTO;
    st->bitrate_bps = 3000+Fs*channels;
    st->application = application;
    st->signal_type = OPUS_SIGNAL_AUTO;
    st->user_bandwidth = OPUS_BANDWIDTH_AUTO;
    st->voice_ratio = -1;
    st->encoder_buffer = st->Fs/100;

    st->delay_compensation = st->Fs/400;
    /* This part is meant to compensate for the resampler delay as a function
       of the API sampling rate */
    if (st->Fs == 48000)
        st->delay_compensation += 23;
    else if (st->Fs == 24000)
       st->delay_compensation += 15;
    else
       st->delay_compensation += 2;

    st->hybrid_stereo_width_Q14             = 1 << 14;
    st->variable_HP_smth2_Q15 = SKP_LSHIFT( silk_lin2log( VARIABLE_HP_MIN_CUTOFF_HZ ), 8 );
    st->first = 1;
    st->mode = MODE_HYBRID;
    st->bandwidth = OPUS_BANDWIDTH_FULLBAND;

    return OPUS_OK;

failure:
    opus_free(st);
    return OPUS_INTERNAL_ERROR;
}

static unsigned char gen_toc(int mode, int framerate, int bandwidth, int silk_bandwidth, int channels)
{
   int period;
   unsigned char toc;
   period = 0;
   while (framerate < 400)
   {
       framerate <<= 1;
       period++;
   }
   if (mode == MODE_SILK_ONLY)
   {
       toc = (silk_bandwidth-OPUS_BANDWIDTH_NARROWBAND)<<5;
       toc |= (period-2)<<3;
   } else if (mode == MODE_CELT_ONLY)
   {
       int tmp = bandwidth-OPUS_BANDWIDTH_MEDIUMBAND;
       if (tmp < 0)
           tmp = 0;
       toc = 0x80;
       toc |= tmp << 5;
       toc |= period<<3;
   } else /* Hybrid */
   {
       toc = 0x60;
       toc |= (bandwidth-OPUS_BANDWIDTH_SUPERWIDEBAND)<<4;
       toc |= (period-2)<<3;
   }
   toc |= (channels==2)<<2;
   return toc;
}

#ifndef FIXED_POINT
void silk_biquad_float(
    const opus_val16      *in,            /* I:    Input signal                   */
    const opus_int32      *B_Q28,         /* I:    MA coefficients [3]            */
    const opus_int32      *A_Q28,         /* I:    AR coefficients [2]            */
    opus_val32            *S,             /* I/O:  State vector [2]               */
    opus_val16            *out,           /* O:    Output signal                  */
    const opus_int32      len,            /* I:    Signal length (must be even)   */
    int stride
)
{
    /* DIRECT FORM II TRANSPOSED (uses 2 element state vector) */
    opus_int   k;
    opus_val32 vout;
    opus_val32 inval;
    opus_val32 A[2], B[3];

    A[0] = A_Q28[0] * (1./((opus_int32)1<<28));
    A[1] = A_Q28[1] * (1./((opus_int32)1<<28));
    B[0] = B_Q28[0] * (1./((opus_int32)1<<28));
    B[1] = B_Q28[1] * (1./((opus_int32)1<<28));
    B[2] = B_Q28[2] * (1./((opus_int32)1<<28));

    /* Negate A_Q28 values and split in two parts */

    for( k = 0; k < len; k++ ) {
        /* S[ 0 ], S[ 1 ]: Q12 */
        inval = in[ k*stride ];
        vout = S[ 0 ] + B[0]*inval;

        S[ 0 ] = S[1] - vout*A[0] + B[1]*inval;

        S[ 1 ] = - vout*A[1] + B[2]*inval;

        /* Scale back to Q0 and saturate */
        out[ k*stride ] = vout;
    }
}
#endif

static void hp_cutoff(const opus_val16 *in, opus_int32 cutoff_Hz, opus_val16 *out, opus_val32 *hp_mem, int len, int channels, opus_int32 Fs)
{
   opus_int32 B_Q28[ 3 ], A_Q28[ 2 ];
   opus_int32 Fc_Q19, r_Q28, r_Q22;

   SKP_assert( cutoff_Hz <= SKP_int32_MAX / SILK_FIX_CONST( 1.5 * 3.14159 / 1000, 19 ) );
   Fc_Q19 = SKP_DIV32_16( SKP_SMULBB( SILK_FIX_CONST( 1.5 * 3.14159 / 1000, 19 ), cutoff_Hz ), Fs/1000 );
   SKP_assert( Fc_Q19 > 0 && Fc_Q19 < 32768 );

   r_Q28 = SILK_FIX_CONST( 1.0, 28 ) - SKP_MUL( SILK_FIX_CONST( 0.92, 9 ), Fc_Q19 );

   /* b = r * [ 1; -2; 1 ]; */
   /* a = [ 1; -2 * r * ( 1 - 0.5 * Fc^2 ); r^2 ]; */
   B_Q28[ 0 ] = r_Q28;
   B_Q28[ 1 ] = SKP_LSHIFT( -r_Q28, 1 );
   B_Q28[ 2 ] = r_Q28;

   /* -r * ( 2 - Fc * Fc ); */
   r_Q22  = SKP_RSHIFT( r_Q28, 6 );
   A_Q28[ 0 ] = SKP_SMULWW( r_Q22, SKP_SMULWW( Fc_Q19, Fc_Q19 ) - SILK_FIX_CONST( 2.0,  22 ) );
   A_Q28[ 1 ] = SKP_SMULWW( r_Q22, r_Q22 );

#ifdef FIXED_POINT
   silk_biquad_alt( in, B_Q28, A_Q28, hp_mem, out, len, channels );
   if( channels == 2 ) {
       silk_biquad_alt( in+1, B_Q28, A_Q28, hp_mem+2, out+1, len, channels );
   }
#else
   silk_biquad_float( in, B_Q28, A_Q28, hp_mem, out, len, channels );
   if( channels == 2 ) {
       silk_biquad_float( in+1, B_Q28, A_Q28, hp_mem+2, out+1, len, channels );
   }
#endif
}

OpusEncoder *opus_encoder_create(opus_int32 Fs, int channels, int mode, int *error)
{
   int ret;
   OpusEncoder *st = (OpusEncoder *)opus_alloc(opus_encoder_get_size(channels));
   if (st == NULL)
   {
      if (error)
         *error = OPUS_ALLOC_FAIL;
      return NULL;
   }
   ret = opus_encoder_init(st, Fs, channels, mode);
   if (error)
      *error = ret;
   if (ret != OPUS_OK)
   {
      opus_free(st);
      st = NULL;
   }
   return st;
}
#ifdef FIXED_POINT
int opus_encode(OpusEncoder *st, const opus_val16 *pcm, int frame_size,
                unsigned char *data, int max_data_bytes)
#else
int opus_encode_float(OpusEncoder *st, const opus_val16 *pcm, int frame_size,
                      unsigned char *data, int max_data_bytes)
#endif
{
    void *silk_enc;
    CELTEncoder *celt_enc;
    int i;
    int ret=0;
    int nBytes;
    ec_enc enc;
    int silk_internal_bandwidth=-1;
    int bytes_target;
    int prefill=0;
    int start_band = 0;
    int redundancy = 0;
    int redundancy_bytes = 0;
    int celt_to_silk = 0;
    VARDECL(opus_val16, pcm_buf);
    int nb_compr_bytes;
    int to_celt = 0;
    opus_uint32 redundant_rng = 0;
    int cutoff_Hz, hp_freq_smth1;
    int voice_est;
    opus_int32 equiv_rate;
    ALLOC_STACK;

    st->rangeFinal = 0;
    if (400*frame_size != st->Fs && 200*frame_size != st->Fs && 100*frame_size != st->Fs &&
         50*frame_size != st->Fs &&  25*frame_size != st->Fs &&  50*frame_size != 3*st->Fs)
    {
       RESTORE_STACK;
       return OPUS_BAD_ARG;
    }
    silk_enc = (char*)st+st->silk_enc_offset;
    celt_enc = (CELTEncoder*)((char*)st+st->celt_enc_offset);

    if (st->user_bitrate_bps==OPUS_BITRATE_AUTO)
        st->bitrate_bps = 60*st->Fs/frame_size + st->Fs*st->channels;
    else
        st->bitrate_bps = st->user_bitrate_bps;

    /* Equivalent 20-ms rate for mode/channel/bandwidth decisions */
    equiv_rate = st->bitrate_bps - 60*(st->Fs/frame_size - 50);

    if (st->signal_type == OPUS_SIGNAL_VOICE)
       voice_est = 127;
    else if (st->signal_type == OPUS_SIGNAL_MUSIC)
       voice_est = 0;
    else if (st->voice_ratio >= 0)
       voice_est = st->voice_ratio*327>>8;
    else if (st->application == OPUS_APPLICATION_VOIP)
       voice_est = 115;
    else
       voice_est = 64;

#ifdef FUZZING
    /* Random mono/stereo decision */
    if (st->channels == 2 && (rand()&0x1F)==0)
       st->stream_channels = 3-st->stream_channels;
#else
    /* Rate-dependent mono-stereo decision */
    if (st->force_mono)
    {
        st->stream_channels = 1;
    } else if (st->channels == 2)
    {
       opus_int32 stereo_threshold;
       stereo_threshold = stereo_music_threshold + ((voice_est*voice_est*(stereo_voice_threshold-stereo_music_threshold))>>14);
       if (st->stream_channels == 2)
          stereo_threshold -= 4000;
       else
          stereo_threshold += 4000;
       st->stream_channels = (equiv_rate > stereo_threshold) ? 2 : 1;
    } else {
            st->stream_channels = st->channels;
    }
#endif

#ifdef FUZZING
    /* Random mode switching */
    if ((rand()&0xF)==0)
    {
       if ((rand()&0x1)==0)
          st->mode = MODE_CELT_ONLY;
       else
          st->mode = MODE_SILK_ONLY;
    } else {
       if (st->prev_mode==MODE_CELT_ONLY)
          st->mode = MODE_CELT_ONLY;
       else
          st->mode = MODE_SILK_ONLY;
    }
#else
    /* Mode selection depending on application and signal type */
    {
       int chan;
       opus_int32 mode_voice, mode_music;
       opus_int32 threshold;

       chan = (st->channels==2) && !st->force_mono;
       mode_voice = mode_thresholds[chan][0];
       mode_music = mode_thresholds[chan][1];
       threshold = mode_music + ((voice_est*voice_est*(mode_voice-mode_music))>>14);

       /* Hysteresis */
       if (st->prev_mode == MODE_CELT_ONLY)
           threshold -= 4000;
       else if (st->prev_mode>0)
           threshold += 4000;

       st->mode = (equiv_rate >= threshold) ? MODE_CELT_ONLY: MODE_SILK_ONLY;
    }
#endif

    /* Override the chosen mode to make sure we meet the requested frame size */
    if (st->mode == MODE_CELT_ONLY && frame_size > st->Fs/50)
       st->mode = MODE_SILK_ONLY;
    if (st->mode != MODE_CELT_ONLY && frame_size < st->Fs/100)
       st->mode = MODE_CELT_ONLY;

    if (st->prev_mode > 0 &&
        ((st->mode != MODE_CELT_ONLY && st->prev_mode == MODE_CELT_ONLY) ||
    (st->mode == MODE_CELT_ONLY && st->prev_mode != MODE_CELT_ONLY)))
    {
        redundancy = 1;
        celt_to_silk = (st->mode != MODE_CELT_ONLY);
        if (!celt_to_silk)
        {
            /* Switch to SILK/hybrid if frame size is 10 ms or more*/
            if (frame_size >= st->Fs/100)
            {
                st->mode = st->prev_mode;
                to_celt = 1;
            } else {
                redundancy=0;
            }
        }
    }
    if (st->mode != MODE_CELT_ONLY && st->prev_mode == MODE_CELT_ONLY)
    {
        silk_EncControlStruct dummy;
        silk_InitEncoder( silk_enc, &dummy);
        prefill=1;
    }

    /* Automatic (rate-dependent) bandwidth selection */
    if (st->mode == MODE_CELT_ONLY || st->first || st->silk_mode.allowBandwidthSwitch)
    {
<<<<<<< HEAD
        const opus_int32 *voice_bandwidth_thresholds, *music_bandwidth_thresholds;
        opus_int32 bandwidth_thresholds[8];
=======
        const opus_int32 *bandwidth_thresholds;
>>>>>>> 64a3541a
        int bandwidth = OPUS_BANDWIDTH_FULLBAND;

        if (st->channels==2 && !st->force_mono)
        {
           voice_bandwidth_thresholds = stereo_voice_bandwidth_thresholds;
           music_bandwidth_thresholds = stereo_music_bandwidth_thresholds;
        } else {
           voice_bandwidth_thresholds = mono_voice_bandwidth_thresholds;
           music_bandwidth_thresholds = mono_music_bandwidth_thresholds;
        }
        /* Interpolate bandwidth thresholds depending on voice estimation */
        for (i=0;i<8;i++)
        {
           bandwidth_thresholds[i] = music_bandwidth_thresholds[i]
                    + ((voice_est*voice_est*(voice_bandwidth_thresholds[i]-music_bandwidth_thresholds[i]))>>14);
        }
        do {
            int threshold, hysteresis;
            threshold = bandwidth_thresholds[2*(bandwidth-OPUS_BANDWIDTH_MEDIUMBAND)];
            hysteresis = bandwidth_thresholds[2*(bandwidth-OPUS_BANDWIDTH_MEDIUMBAND)+1];
            if (!st->first)
            {
                if (st->bandwidth >= bandwidth)
                    threshold -= hysteresis;
                else
                    threshold += hysteresis;
            }
            if (equiv_rate >= threshold)
                break;
        } while (--bandwidth>OPUS_BANDWIDTH_NARROWBAND);
        st->bandwidth = bandwidth;
        /* Prevents any transition to SWB/FB until the SILK layer has fully
           switched to WB mode and turned the variable LP filter off */
        if (st->mode != MODE_CELT_ONLY && !st->silk_mode.inWBmodeWithoutVariableLP && st->bandwidth > OPUS_BANDWIDTH_WIDEBAND)
            st->bandwidth = OPUS_BANDWIDTH_WIDEBAND;
    }

    /* Prevents Opus from wasting bits on frequencies that are above
       the Nyquist rate of the input signal */
    if (st->Fs <= 24000 && st->bandwidth > OPUS_BANDWIDTH_SUPERWIDEBAND)
        st->bandwidth = OPUS_BANDWIDTH_SUPERWIDEBAND;
    if (st->Fs <= 16000 && st->bandwidth > OPUS_BANDWIDTH_WIDEBAND)
        st->bandwidth = OPUS_BANDWIDTH_WIDEBAND;
    if (st->Fs <= 12000 && st->bandwidth > OPUS_BANDWIDTH_MEDIUMBAND)
        st->bandwidth = OPUS_BANDWIDTH_MEDIUMBAND;
    if (st->Fs <= 8000 && st->bandwidth > OPUS_BANDWIDTH_NARROWBAND)
        st->bandwidth = OPUS_BANDWIDTH_NARROWBAND;

    if (st->user_bandwidth != OPUS_BANDWIDTH_AUTO)
        st->bandwidth = st->user_bandwidth;

    /* Can't support higher than wideband for >20 ms frames */
    if (frame_size > st->Fs/50 && st->bandwidth > OPUS_BANDWIDTH_WIDEBAND)
       st->bandwidth = OPUS_BANDWIDTH_WIDEBAND;

    /* CELT mode doesn't support mediumband, use wideband instead */
    if (st->mode == MODE_CELT_ONLY && st->bandwidth == OPUS_BANDWIDTH_MEDIUMBAND)
        st->bandwidth = OPUS_BANDWIDTH_WIDEBAND;

    /* Chooses the appropriate mode for speech
       *NEVER* switch to/from CELT-only mode here as this will */
    if (st->mode == MODE_SILK_ONLY && st->bandwidth > OPUS_BANDWIDTH_WIDEBAND)
        st->mode = MODE_HYBRID;
    if (st->mode == MODE_HYBRID && st->bandwidth <= OPUS_BANDWIDTH_WIDEBAND)
        st->mode = MODE_SILK_ONLY;

    /* printf("%d %d %d %d\n", st->bitrate_bps, st->stream_channels, st->mode, st->bandwidth); */
    bytes_target = st->bitrate_bps * frame_size / (st->Fs * 8) - 1;

    data += 1;

    ec_enc_init(&enc, data, max_data_bytes-1);

    ALLOC(pcm_buf, (st->delay_compensation+frame_size)*st->channels, opus_val16);
    for (i=0;i<st->delay_compensation*st->channels;i++)
       pcm_buf[i] = st->delay_buffer[(st->encoder_buffer-st->delay_compensation)*st->channels+i];

    if (st->mode == MODE_CELT_ONLY)
       hp_freq_smth1 = SKP_LSHIFT( silk_lin2log( VARIABLE_HP_MIN_CUTOFF_HZ ), 8 );
    else
       hp_freq_smth1 = ((silk_encoder*)silk_enc)->state_Fxx[0].sCmn.variable_HP_smth1_Q15;

    st->variable_HP_smth2_Q15 = SKP_SMLAWB( st->variable_HP_smth2_Q15,
          hp_freq_smth1 - st->variable_HP_smth2_Q15, SILK_FIX_CONST( VARIABLE_HP_SMTH_COEF2, 16 ) );

    /* convert from log scale to Hertz */
    cutoff_Hz = silk_log2lin( SKP_RSHIFT( st->variable_HP_smth2_Q15, 8 ) );

    if (st->application == OPUS_APPLICATION_VOIP)
    {
       hp_cutoff(pcm, cutoff_Hz, &pcm_buf[st->delay_compensation*st->channels], st->hp_mem, frame_size, st->channels, st->Fs);
    } else {
       for (i=0;i<frame_size*st->channels;i++)
          pcm_buf[st->delay_compensation*st->channels + i] = pcm[i];
    }

    /* SILK processing */
    if (st->mode != MODE_CELT_ONLY)
    {
#ifdef FIXED_POINT
       const opus_int16 *pcm_silk;
#else
       VARDECL(opus_int16, pcm_silk);
       ALLOC(pcm_silk, st->channels*frame_size, opus_int16);
#endif
        st->silk_mode.bitRate = st->bitrate_bps - 8*st->Fs/frame_size;
        if( st->mode == MODE_HYBRID ) {
            st->silk_mode.bitRate /= st->stream_channels;
            if( st->bandwidth == OPUS_BANDWIDTH_SUPERWIDEBAND ) {
                if( st->Fs == 100 * frame_size ) {
                    /* 24 kHz, 10 ms */
                    st->silk_mode.bitRate = ( ( st->silk_mode.bitRate + 2000 + st->use_vbr * 1000 ) * 2 ) / 3;
                } else {
                    /* 24 kHz, 20 ms */
                    st->silk_mode.bitRate = ( ( st->silk_mode.bitRate + 1000 + st->use_vbr * 1000 ) * 2 ) / 3;
                }
            } else {
                if( st->Fs == 100 * frame_size ) {
                    /* 48 kHz, 10 ms */
                    st->silk_mode.bitRate = ( st->silk_mode.bitRate + 8000 + st->use_vbr * 3000 ) / 2;
                } else {
                    /* 48 kHz, 20 ms */
                    st->silk_mode.bitRate = ( st->silk_mode.bitRate + 9000 + st->use_vbr * 1000 ) / 2;
                }
            }
            st->silk_mode.bitRate *= st->stream_channels;
            /* don't let SILK use more than 80% */
            if( st->silk_mode.bitRate > ( st->bitrate_bps - 8*st->Fs/frame_size ) * 4/5 ) {
                st->silk_mode.bitRate = ( st->bitrate_bps - 8*st->Fs/frame_size ) * 4/5;
            }
        }

        st->silk_mode.payloadSize_ms = 1000 * frame_size / st->Fs;
        st->silk_mode.nChannelsAPI = st->channels;
        st->silk_mode.nChannelsInternal = st->stream_channels;
        if (st->bandwidth == OPUS_BANDWIDTH_NARROWBAND) {
            st->silk_mode.desiredInternalSampleRate = 8000;
        } else if (st->bandwidth == OPUS_BANDWIDTH_MEDIUMBAND) {
            st->silk_mode.desiredInternalSampleRate = 12000;
        } else {
            SKP_assert( st->mode == MODE_HYBRID || st->bandwidth == OPUS_BANDWIDTH_WIDEBAND );
            st->silk_mode.desiredInternalSampleRate = 16000;
        }
        if( st->mode == MODE_HYBRID ) {
            /* Don't allow bandwidth reduction at lowest bitrates in hybrid mode */
            st->silk_mode.minInternalSampleRate = 16000;
        } else {
            st->silk_mode.minInternalSampleRate = 8000;
        }
        st->silk_mode.maxInternalSampleRate = 16000;

        /* Call SILK encoder for the low band */
        nBytes = IMIN(1275, max_data_bytes-1);
        if (prefill)
        {
            int zero=0;
#ifdef FIXED_POINT
            pcm_silk = st->delay_buffer;
#else
            for (i=0;i<st->encoder_buffer*st->channels;i++)
                pcm_silk[i] = FLOAT2INT16(st->delay_buffer[i]);
#endif
            silk_Encode( silk_enc, &st->silk_mode, pcm_silk, st->encoder_buffer, NULL, &zero, 1 );
        }

#ifdef FIXED_POINT
        pcm_silk = pcm_buf+st->delay_compensation*st->channels;
#else
        for (i=0;i<frame_size*st->channels;i++)
            pcm_silk[i] = FLOAT2INT16(pcm_buf[st->delay_compensation*st->channels + i]);
#endif
        ret = silk_Encode( silk_enc, &st->silk_mode, pcm_silk, frame_size, &enc, &nBytes, 0 );
        if( ret ) {
            /*fprintf (stderr, "SILK encode error: %d\n", ret);*/
            /* Handle error */
           return OPUS_INTERNAL_ERROR;
        }
        if (nBytes==0)
        {
           data[-1] = gen_toc(st->mode, st->Fs/frame_size, st->bandwidth, silk_internal_bandwidth, st->stream_channels);
           RESTORE_STACK;
           return 1;
        }
        /* Extract SILK internal bandwidth for signaling in first byte */
        if( st->mode == MODE_SILK_ONLY ) {
            if( st->silk_mode.internalSampleRate == 8000 ) {
                silk_internal_bandwidth = OPUS_BANDWIDTH_NARROWBAND;
            } else if( st->silk_mode.internalSampleRate == 12000 ) {
                silk_internal_bandwidth = OPUS_BANDWIDTH_MEDIUMBAND;
            } else if( st->silk_mode.internalSampleRate == 16000 ) {
                silk_internal_bandwidth = OPUS_BANDWIDTH_WIDEBAND;
            }
        } else {
            SKP_assert( st->silk_mode.internalSampleRate == 16000 );
        }
    }

    /* CELT processing */
    {
        int endband=21;

        switch(st->bandwidth)
        {
            case OPUS_BANDWIDTH_NARROWBAND:
                endband = 13;
                break;
            case OPUS_BANDWIDTH_MEDIUMBAND:
            case OPUS_BANDWIDTH_WIDEBAND:
                endband = 17;
                break;
            case OPUS_BANDWIDTH_SUPERWIDEBAND:
                endband = 19;
                break;
            case OPUS_BANDWIDTH_FULLBAND:
                endband = 21;
                break;
        }
        celt_encoder_ctl(celt_enc, CELT_SET_END_BAND(endband));
        celt_encoder_ctl(celt_enc, CELT_SET_CHANNELS(st->stream_channels));
    }
    if (st->mode != MODE_SILK_ONLY)
    {
        celt_encoder_ctl(celt_enc, OPUS_SET_VBR(0));
        celt_encoder_ctl(celt_enc, OPUS_SET_BITRATE(-1));
        if (st->prev_mode == MODE_SILK_ONLY)
        {
            unsigned char dummy[10];
            celt_encoder_ctl(celt_enc, OPUS_RESET_STATE);
            celt_encoder_ctl(celt_enc, CELT_SET_START_BAND(0));
            celt_encoder_ctl(celt_enc, CELT_SET_PREDICTION(0));
            /* TODO: This wastes CPU a bit compared to just prefilling the buffer */
            celt_encode_with_ec(celt_enc, &st->delay_buffer[(st->encoder_buffer-st->delay_compensation-st->Fs/400)*st->channels], st->Fs/400, dummy, 10, NULL);
        } else {
            celt_encoder_ctl(celt_enc, CELT_SET_PREDICTION(2));
        }

        if (st->mode == MODE_HYBRID)
        {
            int len;

            len = (ec_tell(&enc)+7)>>3;
            if( st->use_vbr ) {
                nb_compr_bytes = len + bytes_target - (st->silk_mode.bitRate * frame_size) / (8 * st->Fs);
            } else {
                /* check if SILK used up too much */
                nb_compr_bytes = len > bytes_target ? len : bytes_target;
            }
        } else {
            if (st->use_vbr)
            {
                celt_encoder_ctl(celt_enc, OPUS_SET_VBR(1));
                celt_encoder_ctl(celt_enc, OPUS_SET_VBR_CONSTRAINT(st->vbr_constraint));
                celt_encoder_ctl(celt_enc, OPUS_SET_BITRATE(st->bitrate_bps));
                nb_compr_bytes = max_data_bytes-1;
            } else {
                nb_compr_bytes = bytes_target;
            }
        }

    } else {
        nb_compr_bytes = 0;
    }

    for (i=0;i<st->encoder_buffer*st->channels;i++)
        st->delay_buffer[i] = pcm_buf[(frame_size+st->delay_compensation-st->encoder_buffer)*st->channels+i];


    if( st->mode == MODE_HYBRID && st->stream_channels == 2 ) {
        /* Apply stereo width reduction (at low bitrates) */
        if( st->hybrid_stereo_width_Q14 < (1 << 14) || st->silk_mode.stereoWidth_Q14 < (1 << 14) ) {
            int width_Q14, delta_Q14, nSamples_8ms, diff;
            nSamples_8ms = ( st->Fs * 8 ) / 1000;
            width_Q14 = (1 << 14 ) - st->hybrid_stereo_width_Q14;
            delta_Q14 = ( st->hybrid_stereo_width_Q14 - st->silk_mode.stereoWidth_Q14 ) / nSamples_8ms;
            for( i = 0; i < nSamples_8ms; i++ ) {
                width_Q14 += delta_Q14;
                diff = pcm_buf[ 2*i+1 ] - (opus_int32)pcm_buf[ 2*i ];
                diff = ( diff * width_Q14 ) >> 15;
                pcm_buf[ 2*i ]   = (opus_int16)( pcm_buf[ 2*i ]   + diff );
                pcm_buf[ 2*i+1 ] = (opus_int16)( pcm_buf[ 2*i+1 ] - diff );
            }
            for( ; i < frame_size; i++ ) {
                diff = pcm_buf[ 2*i+1 ] - (opus_int32)pcm_buf[ 2*i ];
                diff = ( diff * width_Q14 ) >> 15;
                pcm_buf[ 2*i ]   = (opus_int16)( pcm_buf[ 2*i ]   + diff );
                pcm_buf[ 2*i+1 ] = (opus_int16)( pcm_buf[ 2*i+1 ] - diff );
            }
            st->hybrid_stereo_width_Q14 = st->silk_mode.stereoWidth_Q14;
        }
    }

    if (st->mode != MODE_CELT_ONLY)
    {
        /* Check if we have a redundant 0-8 kHz band */
        ec_enc_bit_logp(&enc, redundancy, 12);
        if (redundancy)
        {
            /* Target the same bit-rate for redundancy as for the rest,
               up to a max of 257 bytes */
            redundancy_bytes = IMIN(257, st->bitrate_bps/1600);
            ec_enc_bit_logp(&enc, celt_to_silk, 1);
            if (st->mode == MODE_HYBRID)
                ec_enc_uint(&enc, redundancy_bytes-2, 256);
        }
        start_band = 17;
    }

    if (st->mode == MODE_SILK_ONLY)
    {
        ret = (ec_tell(&enc)+7)>>3;
        ec_enc_done(&enc);
        /*When in LPC only mode it's perfectly
          reasonable to strip off trailing zero bytes as
          the required range decoder behavior is to
          fill these in. This can't be done when the MDCT
          modes are used because the decoder needs to know
          the actual length for allocation purposes.*/
        if(!redundancy)
            while(ret>2&&data[ret-1]==0)ret--;
        nb_compr_bytes = ret;
    } else {
       nb_compr_bytes = IMIN(1275-redundancy_bytes, nb_compr_bytes);
       ec_enc_shrink(&enc, nb_compr_bytes);
    }


    /* 5 ms redundant frame for CELT->SILK */
    if (redundancy && celt_to_silk)
    {
        celt_encoder_ctl(celt_enc, CELT_SET_START_BAND(0));
        celt_encoder_ctl(celt_enc, OPUS_SET_VBR(0));
        celt_encode_with_ec(celt_enc, pcm_buf, st->Fs/200, data+nb_compr_bytes, redundancy_bytes, NULL);
        celt_encoder_ctl(celt_enc, OPUS_GET_FINAL_RANGE(&redundant_rng));
        celt_encoder_ctl(celt_enc, OPUS_RESET_STATE);
    }

    celt_encoder_ctl(celt_enc, CELT_SET_START_BAND(start_band));

    if (st->mode != MODE_SILK_ONLY)
    {
        ret = celt_encode_with_ec(celt_enc, pcm_buf, frame_size, NULL, nb_compr_bytes, &enc);
    }

    /* 5 ms redundant frame for SILK->CELT */
    if (redundancy && !celt_to_silk)
    {
        int N2, N4;
        N2 = st->Fs/200;
        N4 = st->Fs/400;

        celt_encoder_ctl(celt_enc, OPUS_RESET_STATE);
        celt_encoder_ctl(celt_enc, CELT_SET_START_BAND(0));
        celt_encoder_ctl(celt_enc, CELT_SET_PREDICTION(0));

        /* TODO: We could speed up prefilling here */
        celt_encode_with_ec(celt_enc, pcm_buf+st->channels*(frame_size-N2-N4), N4, data+nb_compr_bytes, redundancy_bytes, NULL);

        celt_encode_with_ec(celt_enc, pcm_buf+st->channels*(frame_size-N2), N2, data+nb_compr_bytes, redundancy_bytes, NULL);
        celt_encoder_ctl(celt_enc, OPUS_GET_FINAL_RANGE(&redundant_rng));
    }



    /* Signalling the mode in the first byte */
    data--;
    data[0] = gen_toc(st->mode, st->Fs/frame_size, st->bandwidth, silk_internal_bandwidth, st->stream_channels);

    st->rangeFinal = enc.rng ^ redundant_rng;

    if (to_celt)
        st->prev_mode = MODE_CELT_ONLY;
    else
        st->prev_mode = st->mode;
    st->first = 0;
    RESTORE_STACK;
    return ret+1+redundancy_bytes;
}

#ifdef FIXED_POINT

#ifndef DISABLE_FLOAT_API
int opus_encode_float(OpusEncoder *st, const float *pcm, int frame_size,
      unsigned char *data, int max_data_bytes)
{
   int i, ret;
   VARDECL(opus_int16, in);
   ALLOC_STACK;

   ALLOC(in, frame_size*st->channels, opus_int16);

   for (i=0;i<frame_size*st->channels;i++)
      in[i] = FLOAT2INT16(pcm[i]);
   ret = opus_encode(st, in, frame_size, data, max_data_bytes);
   RESTORE_STACK;
   return ret;
}
#endif

#else
int opus_encode(OpusEncoder *st, const opus_int16 *pcm, int frame_size,
      unsigned char *data, int max_data_bytes)
{
   int i, ret;
   VARDECL(float, in);
   ALLOC_STACK;

   ALLOC(in, frame_size*st->channels, float);

   for (i=0;i<frame_size*st->channels;i++)
      in[i] = (1./32768)*pcm[i];
   ret = opus_encode_float(st, in, frame_size, data, max_data_bytes);
   RESTORE_STACK;
   return ret;
}
#endif


int opus_encoder_ctl(OpusEncoder *st, int request, ...)
{
    int ret;
    CELTEncoder *celt_enc;
    va_list ap;

    ret = OPUS_OK;
    va_start(ap, request);

    celt_enc = (CELTEncoder*)((char*)st+st->celt_enc_offset);

    switch (request)
    {
        case OPUS_SET_APPLICATION_REQUEST:
        {
            opus_int32 value = va_arg(ap, opus_int32);
            st->application = value;
        }
        break;
        case OPUS_GET_APPLICATION_REQUEST:
        {
            opus_int32 *value = va_arg(ap, opus_int32*);
            *value = st->mode;
        }
        break;
        case OPUS_SET_BITRATE_REQUEST:
        {
            opus_int32 value = va_arg(ap, opus_int32);
            if (value != OPUS_BITRATE_AUTO)
            {
                if (value <= 0)
                    goto bad_arg;
                else if (value <= 500)
                    value = 500;
            }
            st->user_bitrate_bps = value;
        }
        break;
        case OPUS_GET_BITRATE_REQUEST:
        {
            opus_int32 *value = va_arg(ap, opus_int32*);
            *value = st->bitrate_bps;
        }
        break;
        case OPUS_SET_FORCE_MONO_REQUEST:
        {
            opus_int32 value = va_arg(ap, opus_int32);
            st->force_mono = value;
        }
        break;
        case OPUS_GET_FORCE_MONO_REQUEST:
        {
            opus_int32 *value = va_arg(ap, opus_int32*);
            *value = !!st->force_mono;
        }
        break;
        case OPUS_SET_BANDWIDTH_REQUEST:
        {
            opus_int32 value = va_arg(ap, opus_int32);
            if (value < OPUS_BANDWIDTH_AUTO || value > OPUS_BANDWIDTH_FULLBAND)
                return OPUS_BAD_ARG;
            st->user_bandwidth = value;
            if (st->user_bandwidth == OPUS_BANDWIDTH_NARROWBAND) {
                st->silk_mode.maxInternalSampleRate = 8000;
            } else if (st->bandwidth == OPUS_BANDWIDTH_MEDIUMBAND) {
                st->silk_mode.maxInternalSampleRate = 12000;
            } else {
                st->silk_mode.maxInternalSampleRate = 16000;
            }
        }
        break;
        case OPUS_GET_BANDWIDTH_REQUEST:
        {
            opus_int32 *value = va_arg(ap, opus_int32*);
            *value = st->bandwidth;
        }
        break;
        case OPUS_SET_DTX_REQUEST:
        {
            opus_int32 value = va_arg(ap, opus_int32);
            st->silk_mode.useDTX = value;
        }
        break;
        case OPUS_GET_DTX_REQUEST:
        {
            opus_int32 *value = va_arg(ap, opus_int32*);
            *value = st->silk_mode.useDTX;
        }
        break;
        case OPUS_SET_COMPLEXITY_REQUEST:
        {
            opus_int32 value = va_arg(ap, opus_int32);
            st->silk_mode.complexity = value;
            celt_encoder_ctl(celt_enc, OPUS_SET_COMPLEXITY(value));
        }
        break;
        case OPUS_GET_COMPLEXITY_REQUEST:
        {
            opus_int32 *value = va_arg(ap, opus_int32*);
            *value = st->silk_mode.complexity;
        }
        break;
        case OPUS_SET_INBAND_FEC_REQUEST:
        {
            opus_int32 value = va_arg(ap, opus_int32);
            st->silk_mode.useInBandFEC = value;
        }
        break;
        case OPUS_GET_INBAND_FEC_REQUEST:
        {
            opus_int32 *value = va_arg(ap, opus_int32*);
            *value = st->silk_mode.useInBandFEC;
        }
        break;
        case OPUS_SET_PACKET_LOSS_PERC_REQUEST:
        {
            opus_int32 value = va_arg(ap, opus_int32);
            if (value < 0 || value > 100)
                return OPUS_BAD_ARG;
            st->silk_mode.packetLossPercentage = value;
            celt_encoder_ctl(celt_enc, OPUS_SET_PACKET_LOSS_PERC(value));
        }
        break;
        case OPUS_GET_PACKET_LOSS_PERC_REQUEST:
        {
            opus_int32 *value = va_arg(ap, opus_int32*);
            *value = st->silk_mode.packetLossPercentage;
        }
        break;
        case OPUS_SET_VBR_REQUEST:
        {
            opus_int32 value = va_arg(ap, opus_int32);
            st->use_vbr = value;
            st->silk_mode.useCBR = 1-value;
        }
        break;
        case OPUS_GET_VBR_REQUEST:
        {
            opus_int32 *value = va_arg(ap, opus_int32*);
            *value = st->use_vbr;
        }
        break;
        case OPUS_SET_VOICE_RATIO_REQUEST:
        {
            opus_int32 value = va_arg(ap, opus_int32);
            if (value>100 || value<-1)
                goto bad_arg;
            st->voice_ratio = value;
        }
        break;
        case OPUS_GET_VOICE_RATIO_REQUEST:
        {
            opus_int32 *value = va_arg(ap, opus_int32*);
            *value = st->voice_ratio;
        }
        break;
        case OPUS_SET_VBR_CONSTRAINT_REQUEST:
        {
            opus_int32 value = va_arg(ap, opus_int32);
            st->vbr_constraint = value;
        }
        break;
        case OPUS_GET_VBR_CONSTRAINT_REQUEST:
        {
            opus_int32 *value = va_arg(ap, opus_int32*);
            *value = st->vbr_constraint;
        }
        break;
        case OPUS_SET_SIGNAL_REQUEST:
        {
            opus_int32 value = va_arg(ap, opus_int32);
            st->signal_type = value;
        }
        break;
        case OPUS_GET_SIGNAL_REQUEST:
        {
            opus_int32 *value = va_arg(ap, opus_int32*);
            *value = st->signal_type;
        }
        break;
        case OPUS_GET_LOOKAHEAD_REQUEST:
        {
            opus_int32 *value = va_arg(ap, opus_int32*);
            *value = st->delay_compensation+st->Fs/400;
        }
        break;
        case OPUS_GET_FINAL_RANGE_REQUEST:
        {
            opus_uint32 *value = va_arg(ap, opus_uint32*);
            *value = st->rangeFinal;
        }
        break;
        case OPUS_RESET_STATE:
        {
           void *silk_enc;
           silk_EncControlStruct dummy;
           silk_enc = (char*)st+st->silk_enc_offset;

           OPUS_CLEAR((char*)&st->OPUS_ENCODER_RESET_START,
                 opus_encoder_get_size(st->channels)-
                 ((char*)&st->OPUS_ENCODER_RESET_START - (char*)st));

           celt_encoder_ctl(celt_enc, OPUS_RESET_STATE);
           silk_InitEncoder( silk_enc, &dummy );
           st->stream_channels = st->channels;
           st->hybrid_stereo_width_Q14             = 1 << 14;
           st->first = 1;
           st->mode = MODE_HYBRID;
           st->bandwidth = OPUS_BANDWIDTH_FULLBAND;
           st->variable_HP_smth2_Q15 = SKP_LSHIFT( silk_lin2log( VARIABLE_HP_MIN_CUTOFF_HZ ), 8 );
        }
        break;
        default:
            /* fprintf(stderr, "unknown opus_encoder_ctl() request: %d", request);*/
            ret = OPUS_UNIMPLEMENTED;
            break;
    }
    va_end(ap);
    return ret;
bad_arg:
    va_end(ap);
    return OPUS_BAD_ARG;
}

void opus_encoder_destroy(OpusEncoder *st)
{
    opus_free(st);
}<|MERGE_RESOLUTION|>--- conflicted
+++ resolved
@@ -86,27 +86,16 @@
 /* Transition tables for the voice and music. First column is the
    middle (memoriless) threshold. The second column is the hysteresis
    (difference with the middle) */
-<<<<<<< HEAD
 static const opus_int32 mono_voice_bandwidth_thresholds[8] = {
-=======
-static const opus_int32 voice_bandwidth_thresholds[10] = {
->>>>>>> 64a3541a
         11000, 1000, /* NB<->MB */
         14000, 1000, /* MB<->WB */
         21000, 2000, /* WB<->SWB */
         29000, 2000, /* SWB<->FB */
 };
-<<<<<<< HEAD
 static const opus_int32 mono_music_bandwidth_thresholds[8] = {
         14000, 1000, /* MB not allowed */
         18000, 2000, /* MB<->WB */
         24000, 2000, /* WB<->SWB */
-=======
-static const opus_int32 audio_bandwidth_thresholds[10] = {
-        30000,    0, /* MB not allowed */
-        20000, 2000, /* MB<->WB */
-        26000, 2000, /* WB<->SWB */
->>>>>>> 64a3541a
         33000, 2000, /* SWB<->FB */
 };
 static const opus_int32 stereo_voice_bandwidth_thresholds[8] = {
@@ -509,12 +498,8 @@
     /* Automatic (rate-dependent) bandwidth selection */
     if (st->mode == MODE_CELT_ONLY || st->first || st->silk_mode.allowBandwidthSwitch)
     {
-<<<<<<< HEAD
         const opus_int32 *voice_bandwidth_thresholds, *music_bandwidth_thresholds;
         opus_int32 bandwidth_thresholds[8];
-=======
-        const opus_int32 *bandwidth_thresholds;
->>>>>>> 64a3541a
         int bandwidth = OPUS_BANDWIDTH_FULLBAND;
 
         if (st->channels==2 && !st->force_mono)
