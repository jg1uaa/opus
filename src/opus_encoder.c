/* Copyright (c) 2010-2011 Xiph.Org Foundation, Skype Limited
   Written by Jean-Marc Valin and Koen Vos */
/*
   Redistribution and use in source and binary forms, with or without
   modification, are permitted provided that the following conditions
   are met:

   - Redistributions of source code must retain the above copyright
   notice, this list of conditions and the following disclaimer.

   - Redistributions in binary form must reproduce the above copyright
   notice, this list of conditions and the following disclaimer in the
   documentation and/or other materials provided with the distribution.

   THIS SOFTWARE IS PROVIDED BY THE COPYRIGHT HOLDERS AND CONTRIBUTORS
   ``AS IS'' AND ANY EXPRESS OR IMPLIED WARRANTIES, INCLUDING, BUT NOT
   LIMITED TO, THE IMPLIED WARRANTIES OF MERCHANTABILITY AND FITNESS FOR
   A PARTICULAR PURPOSE ARE DISCLAIMED.  IN NO EVENT SHALL THE FOUNDATION OR
   CONTRIBUTORS BE LIABLE FOR ANY DIRECT, INDIRECT, INCIDENTAL, SPECIAL,
   EXEMPLARY, OR CONSEQUENTIAL DAMAGES (INCLUDING, BUT NOT LIMITED TO,
   PROCUREMENT OF SUBSTITUTE GOODS OR SERVICES; LOSS OF USE, DATA, OR
   PROFITS; OR BUSINESS INTERRUPTION) HOWEVER CAUSED AND ON ANY THEORY OF
   LIABILITY, WHETHER IN CONTRACT, STRICT LIABILITY, OR TORT (INCLUDING
   NEGLIGENCE OR OTHERWISE) ARISING IN ANY WAY OUT OF THE USE OF THIS
   SOFTWARE, EVEN IF ADVISED OF THE POSSIBILITY OF SUCH DAMAGE.
*/

#ifdef HAVE_CONFIG_H
#include "config.h"
#endif

#include <stdarg.h>
#include "celt.h"
#include "entenc.h"
#include "modes.h"
#include "API.h"
#include "stack_alloc.h"
#include "float_cast.h"
#include "opus.h"
#include "arch.h"
#include "opus_private.h"
#include "os_support.h"

#include "tuning_parameters.h"
#ifdef FIXED_POINT
#include "fixed/structs_FIX.h"
#else
#include "float/structs_FLP.h"
#endif

#define MAX_ENCODER_BUFFER 480

struct OpusEncoder {
    int          celt_enc_offset;
    int          silk_enc_offset;
    silk_EncControlStruct silk_mode;
    int          application;
    int          channels;
    int          delay_compensation;
    int          force_channels;
    int          signal_type;
    int          user_bandwidth;
    int          user_forced_mode;
    int          voice_ratio;
    opus_int32   Fs;
    int          use_vbr;
    int          vbr_constraint;
    opus_int32   bitrate_bps;
    opus_int32   user_bitrate_bps;
    int          encoder_buffer;

#define OPUS_ENCODER_RESET_START stream_channels
    int          stream_channels;
    opus_int16   hybrid_stereo_width_Q14;
    opus_int32   variable_HP_smth2_Q15;
    opus_val32   hp_mem[4];
    int          mode;
    int          prev_mode;
<<<<<<< HEAD
    int          prev_channels;
=======
    int          prev_framesize;
>>>>>>> ed921b01
    int          bandwidth;
    /* Sampling rate (at the API level) */
    int          first;
    opus_val16   delay_buffer[MAX_ENCODER_BUFFER*2];

    opus_uint32  rangeFinal;
};

/* Transition tables for the voice and music. First column is the
   middle (memoriless) threshold. The second column is the hysteresis
   (difference with the middle) */
static const opus_int32 mono_voice_bandwidth_thresholds[8] = {
        11000, 1000, /* NB<->MB */
        14000, 1000, /* MB<->WB */
        21000, 2000, /* WB<->SWB */
        29000, 2000, /* SWB<->FB */
};
static const opus_int32 mono_music_bandwidth_thresholds[8] = {
        14000, 1000, /* MB not allowed */
        18000, 2000, /* MB<->WB */
        24000, 2000, /* WB<->SWB */
        33000, 2000, /* SWB<->FB */
};
static const opus_int32 stereo_voice_bandwidth_thresholds[8] = {
        11000, 1000, /* NB<->MB */
        14000, 1000, /* MB<->WB */
        21000, 2000, /* WB<->SWB */
        32000, 2000, /* SWB<->FB */
};
static const opus_int32 stereo_music_bandwidth_thresholds[8] = {
        14000, 1000, /* MB not allowed */
        18000, 2000, /* MB<->WB */
        24000, 2000, /* WB<->SWB */
        48000, 2000, /* SWB<->FB */
};
/* Threshold bit-rates for switching between mono and stereo */
static const opus_int32 stereo_voice_threshold = 26000;
static const opus_int32 stereo_music_threshold = 36000;

/* Threshold bit-rate for switching between SILK/hybrid and CELT-only */
static const opus_int32 mode_thresholds[2][2] = {
      /* voice */ /* music */
      {  48000,      24000}, /* mono */
      {  48000,      24000}, /* stereo */
};
int opus_encoder_get_size(int channels)
{
    int silkEncSizeBytes, celtEncSizeBytes;
    int ret;
    if (channels<1 || channels > 2)
        return 0;
    ret = silk_Get_Encoder_Size( &silkEncSizeBytes );
    if (ret)
        return 0;
    silkEncSizeBytes = align(silkEncSizeBytes);
    celtEncSizeBytes = celt_encoder_get_size(channels);
    return align(sizeof(OpusEncoder))+silkEncSizeBytes+celtEncSizeBytes;
}

int opus_encoder_init(OpusEncoder* st, opus_int32 Fs, int channels, int application)
{
    void *silk_enc;
    CELTEncoder *celt_enc;
    int err;
    int ret, silkEncSizeBytes;

   if((Fs!=48000&&Fs!=24000&&Fs!=16000&&Fs!=12000&&Fs!=8000)||(channels!=1&&channels!=2)||
        (application != OPUS_APPLICATION_VOIP && application != OPUS_APPLICATION_AUDIO
        && application != OPUS_APPLICATION_RESTRICTED_LOWDELAY))
        return OPUS_BAD_ARG;

    OPUS_CLEAR((char*)st, opus_encoder_get_size(channels));
    /* Create SILK encoder */
    ret = silk_Get_Encoder_Size( &silkEncSizeBytes );
    if (ret)
        return OPUS_BAD_ARG;
    silkEncSizeBytes = align(silkEncSizeBytes);
    st->silk_enc_offset = align(sizeof(OpusEncoder));
    st->celt_enc_offset = st->silk_enc_offset+silkEncSizeBytes;
    silk_enc = (char*)st+st->silk_enc_offset;
    celt_enc = (CELTEncoder*)((char*)st+st->celt_enc_offset);

    st->stream_channels = st->channels = channels;

    st->Fs = Fs;

    ret = silk_InitEncoder( silk_enc, &st->silk_mode );
    if(ret)return OPUS_INTERNAL_ERROR;

    /* default SILK parameters */
    st->silk_mode.nChannelsAPI              = channels;
    st->silk_mode.nChannelsInternal         = channels;
    st->silk_mode.API_sampleRate            = st->Fs;
    st->silk_mode.maxInternalSampleRate     = 16000;
    st->silk_mode.minInternalSampleRate     = 8000;
    st->silk_mode.desiredInternalSampleRate = 16000;
    st->silk_mode.payloadSize_ms            = 20;
    st->silk_mode.bitRate                   = 25000;
    st->silk_mode.packetLossPercentage      = 0;
    st->silk_mode.complexity                = 10;
    st->silk_mode.useInBandFEC              = 0;
    st->silk_mode.useDTX                    = 0;
    st->silk_mode.useCBR                    = 0;

    /* Create CELT encoder */
    /* Initialize CELT encoder */
    err = celt_encoder_init(celt_enc, Fs, channels);
    if(err!=OPUS_OK)return OPUS_INTERNAL_ERROR;

    celt_encoder_ctl(celt_enc, CELT_SET_SIGNALLING(0));
    celt_encoder_ctl(celt_enc, OPUS_SET_COMPLEXITY(10));

    st->use_vbr = 1;
    st->user_bitrate_bps = OPUS_AUTO;
    st->bitrate_bps = 3000+Fs*channels;
    st->application = application;
    st->signal_type = OPUS_AUTO;
    st->user_bandwidth = OPUS_AUTO;
    st->force_channels = OPUS_AUTO;
    st->user_forced_mode = OPUS_AUTO;
    st->voice_ratio = -1;
    st->encoder_buffer = st->Fs/100;

    st->delay_compensation = st->Fs/400;
    /* This part is meant to compensate for the resampler delay as a function
       of the API sampling rate */
    if (st->Fs == 48000)
        st->delay_compensation += 23;
    else if (st->Fs == 24000)
       st->delay_compensation += 15;
    else
       st->delay_compensation += 2;

    st->hybrid_stereo_width_Q14             = 1 << 14;
    st->variable_HP_smth2_Q15 = silk_LSHIFT( silk_lin2log( VARIABLE_HP_MIN_CUTOFF_HZ ), 8 );
    st->first = 1;
    st->mode = MODE_HYBRID;
    st->bandwidth = OPUS_BANDWIDTH_FULLBAND;

    return OPUS_OK;
}

static unsigned char gen_toc(int mode, int framerate, int bandwidth, int silk_bandwidth, int channels)
{
   int period;
   unsigned char toc;
   period = 0;
   while (framerate < 400)
   {
       framerate <<= 1;
       period++;
   }
   if (mode == MODE_SILK_ONLY)
   {
       toc = (silk_bandwidth-OPUS_BANDWIDTH_NARROWBAND)<<5;
       toc |= (period-2)<<3;
   } else if (mode == MODE_CELT_ONLY)
   {
       int tmp = bandwidth-OPUS_BANDWIDTH_MEDIUMBAND;
       if (tmp < 0)
           tmp = 0;
       toc = 0x80;
       toc |= tmp << 5;
       toc |= period<<3;
   } else /* Hybrid */
   {
       toc = 0x60;
       toc |= (bandwidth-OPUS_BANDWIDTH_SUPERWIDEBAND)<<4;
       toc |= (period-2)<<3;
   }
   toc |= (channels==2)<<2;
   return toc;
}

#ifndef FIXED_POINT
void silk_biquad_float(
    const opus_val16      *in,            /* I:    Input signal                   */
    const opus_int32      *B_Q28,         /* I:    MA coefficients [3]            */
    const opus_int32      *A_Q28,         /* I:    AR coefficients [2]            */
    opus_val32            *S,             /* I/O:  State vector [2]               */
    opus_val16            *out,           /* O:    Output signal                  */
    const opus_int32      len,            /* I:    Signal length (must be even)   */
    int stride
)
{
    /* DIRECT FORM II TRANSPOSED (uses 2 element state vector) */
    opus_int   k;
    opus_val32 vout;
    opus_val32 inval;
    opus_val32 A[2], B[3];

    A[0] = A_Q28[0] * (1./((opus_int32)1<<28));
    A[1] = A_Q28[1] * (1./((opus_int32)1<<28));
    B[0] = B_Q28[0] * (1./((opus_int32)1<<28));
    B[1] = B_Q28[1] * (1./((opus_int32)1<<28));
    B[2] = B_Q28[2] * (1./((opus_int32)1<<28));

    /* Negate A_Q28 values and split in two parts */

    for( k = 0; k < len; k++ ) {
        /* S[ 0 ], S[ 1 ]: Q12 */
        inval = in[ k*stride ];
        vout = S[ 0 ] + B[0]*inval;

        S[ 0 ] = S[1] - vout*A[0] + B[1]*inval;

        S[ 1 ] = - vout*A[1] + B[2]*inval;

        /* Scale back to Q0 and saturate */
        out[ k*stride ] = vout;
    }
}
#endif

static void hp_cutoff(const opus_val16 *in, opus_int32 cutoff_Hz, opus_val16 *out, opus_val32 *hp_mem, int len, int channels, opus_int32 Fs)
{
   opus_int32 B_Q28[ 3 ], A_Q28[ 2 ];
   opus_int32 Fc_Q19, r_Q28, r_Q22;

   silk_assert( cutoff_Hz <= silk_int32_MAX / SILK_FIX_CONST( 1.5 * 3.14159 / 1000, 19 ) );
   Fc_Q19 = silk_DIV32_16( silk_SMULBB( SILK_FIX_CONST( 1.5 * 3.14159 / 1000, 19 ), cutoff_Hz ), Fs/1000 );
   silk_assert( Fc_Q19 > 0 && Fc_Q19 < 32768 );

   r_Q28 = SILK_FIX_CONST( 1.0, 28 ) - silk_MUL( SILK_FIX_CONST( 0.92, 9 ), Fc_Q19 );

   /* b = r * [ 1; -2; 1 ]; */
   /* a = [ 1; -2 * r * ( 1 - 0.5 * Fc^2 ); r^2 ]; */
   B_Q28[ 0 ] = r_Q28;
   B_Q28[ 1 ] = silk_LSHIFT( -r_Q28, 1 );
   B_Q28[ 2 ] = r_Q28;

   /* -r * ( 2 - Fc * Fc ); */
   r_Q22  = silk_RSHIFT( r_Q28, 6 );
   A_Q28[ 0 ] = silk_SMULWW( r_Q22, silk_SMULWW( Fc_Q19, Fc_Q19 ) - SILK_FIX_CONST( 2.0,  22 ) );
   A_Q28[ 1 ] = silk_SMULWW( r_Q22, r_Q22 );

#ifdef FIXED_POINT
   silk_biquad_alt( in, B_Q28, A_Q28, hp_mem, out, len, channels );
   if( channels == 2 ) {
       silk_biquad_alt( in+1, B_Q28, A_Q28, hp_mem+2, out+1, len, channels );
   }
#else
   silk_biquad_float( in, B_Q28, A_Q28, hp_mem, out, len, channels );
   if( channels == 2 ) {
       silk_biquad_float( in+1, B_Q28, A_Q28, hp_mem+2, out+1, len, channels );
   }
#endif
}

<<<<<<< HEAD
static void stereo_fade(const opus_val16 *in, opus_val16 *out, opus_val16 g1, opus_val16 g2,
        int overlap, int frame_size, int channels, const opus_val16 *window, opus_int32 Fs)
{
    int i;
    int inc = 48000/Fs;
    g1 = Q15ONE-g1;
    g2 = Q15ONE-g2;
    for (i=0;i<overlap;i++)
    {
       opus_val32 diff;
       opus_val16 g, w;
       w = MULT16_16_Q15(window[i*inc], window[i*inc]);
       g = SHR32(MAC16_16(MULT16_16(w,g2),
             Q15ONE-w, g1), 15);
       diff = EXTRACT16(HALF32((opus_val32)in[i*channels] - (opus_val32)in[i*channels+1]));
       diff = MULT16_16_Q15(g, diff);
       out[i*channels] = out[i*channels] - diff;
       out[i*channels+1] = out[i*channels+1] + diff;
    }
    for (;i<frame_size;i++)
    {
       opus_val32 diff;
       diff = EXTRACT16(HALF32((opus_val32)in[i*channels] - (opus_val32)in[i*channels+1]));
       diff = MULT16_16_Q15(g2, diff);
       out[i*channels] = out[i*channels] - diff;
       out[i*channels+1] = out[i*channels+1] + diff;
    }
}

OpusEncoder *opus_encoder_create(opus_int32 Fs, int channels, int mode, int *error)
=======
OpusEncoder *opus_encoder_create(opus_int32 Fs, int channels, int application, int *error)
>>>>>>> ed921b01
{
   int ret;
   if((Fs!=48000&&Fs!=24000&&Fs!=16000&&Fs!=12000&&Fs!=8000)||(channels!=1&&channels!=2)||
       (application != OPUS_APPLICATION_VOIP && application != OPUS_APPLICATION_AUDIO
       && application != OPUS_APPLICATION_RESTRICTED_LOWDELAY))
   {
      if (error)
         *error = OPUS_BAD_ARG;
      return NULL;
   }
   OpusEncoder *st = (OpusEncoder *)opus_alloc(opus_encoder_get_size(channels));
   if (st == NULL)
   {
      if (error)
         *error = OPUS_ALLOC_FAIL;
      return NULL;
   }
   ret = opus_encoder_init(st, Fs, channels, application);
   if (error)
      *error = ret;
   if (ret != OPUS_OK)
   {
      opus_free(st);
      st = NULL;
   }
   return st;
}

static opus_int32 user_bitrate_to_bitrate(OpusEncoder *st, int frame_size, int max_data_bytes)
{
  if(!frame_size)frame_size=st->Fs/400;
  if (st->user_bitrate_bps==OPUS_AUTO)
    return 60*st->Fs/frame_size + st->Fs*st->channels;
  else if (st->user_bitrate_bps==OPUS_BITRATE_MAX)
    return max_data_bytes*8*st->Fs/frame_size;
  else
    return st->user_bitrate_bps;
}

#ifdef FIXED_POINT
#define opus_encode_native opus_encode
int opus_encode(OpusEncoder *st, const opus_val16 *pcm, int frame_size,
                unsigned char *data, int max_data_bytes)
#else
#define opus_encode_native opus_encode_float
int opus_encode_float(OpusEncoder *st, const opus_val16 *pcm, int frame_size,
                      unsigned char *data, int max_data_bytes)
#endif
{
    void *silk_enc;
    CELTEncoder *celt_enc;
    int i;
    int ret=0;
    int nBytes;
    ec_enc enc;
    int silk_internal_bandwidth=-1;
    int bytes_target;
    int prefill=0;
    int start_band = 0;
    int redundancy = 0;
    int redundancy_bytes = 0;
    int celt_to_silk = 0;
    VARDECL(opus_val16, pcm_buf);
    int nb_compr_bytes;
    int to_celt = 0;
    opus_uint32 redundant_rng = 0;
    int cutoff_Hz, hp_freq_smth1;
    int voice_est;
    opus_int32 equiv_rate;
    int delay_compensation;
    ALLOC_STACK;

    max_data_bytes = IMIN(1276, max_data_bytes);

    st->rangeFinal = 0;
    if (400*frame_size != st->Fs && 200*frame_size != st->Fs && 100*frame_size != st->Fs &&
         50*frame_size != st->Fs &&  25*frame_size != st->Fs &&  50*frame_size != 3*st->Fs)
    {
       RESTORE_STACK;
       return OPUS_BAD_ARG;
    }
    silk_enc = (char*)st+st->silk_enc_offset;
    celt_enc = (CELTEncoder*)((char*)st+st->celt_enc_offset);

    if (st->application == OPUS_APPLICATION_RESTRICTED_LOWDELAY)
       delay_compensation = 0;
    else
       delay_compensation = st->delay_compensation;

    st->bitrate_bps = user_bitrate_to_bitrate(st, frame_size, max_data_bytes);

    /* Equivalent 20-ms rate for mode/channel/bandwidth decisions */
    equiv_rate = st->bitrate_bps - 60*(st->Fs/frame_size - 50);

    if (st->signal_type == OPUS_SIGNAL_VOICE)
       voice_est = 127;
    else if (st->signal_type == OPUS_SIGNAL_MUSIC)
       voice_est = 0;
    else if (st->voice_ratio >= 0)
       voice_est = st->voice_ratio*327>>8;
    else if (st->application == OPUS_APPLICATION_VOIP)
       voice_est = 115;
    else
       voice_est = 64;

#ifdef FUZZING
    /* Random mono/stereo decision */
    if (st->channels == 2 && (rand()&0x1F)==0)
       st->stream_channels = 3-st->stream_channels;
#else
    /* Rate-dependent mono-stereo decision */
    if (st->force_channels!=OPUS_AUTO && st->channels == 2)
    {
        st->stream_channels = st->force_channels;
    } else if (st->channels == 2)
    {
       opus_int32 stereo_threshold;
       stereo_threshold = stereo_music_threshold + ((voice_est*voice_est*(stereo_voice_threshold-stereo_music_threshold))>>14);
       if (st->stream_channels == 2)
          stereo_threshold -= 4000;
       else
          stereo_threshold += 4000;
       st->stream_channels = (equiv_rate > stereo_threshold) ? 2 : 1;
    } else {
            st->stream_channels = st->channels;
    }
#endif

    if (st->silk_mode.toMono==1 && st->stream_channels==2)
    {
       /* In case the encoder changes its mind on stereo->mono transition */
       st->silk_mode.toMono = -1;
    } else if (st->stream_channels == 1 && st->prev_channels ==2 && !st->silk_mode.toMono)
    {
       /* Delay stereo->mono transition so that SILK can do a smooth downmix */
       st->silk_mode.toMono=1;
       st->stream_channels = 2;
    } else {
       st->silk_mode.toMono=0;
    }

#ifdef FUZZING
    /* Random mode switching */
    if ((rand()&0xF)==0)
    {
       if ((rand()&0x1)==0)
          st->mode = MODE_CELT_ONLY;
       else
          st->mode = MODE_SILK_ONLY;
    } else {
       if (st->prev_mode==MODE_CELT_ONLY)
          st->mode = MODE_CELT_ONLY;
       else
          st->mode = MODE_SILK_ONLY;
    }
#else
    /* Mode selection depending on application and signal type */
    if (st->application == OPUS_APPLICATION_RESTRICTED_LOWDELAY)
    {
       st->mode = MODE_CELT_ONLY;
    } else if (st->user_forced_mode == OPUS_AUTO)
    {
       int chan;
       opus_int32 mode_voice, mode_music;
       opus_int32 threshold;

       chan = (st->channels==2) && st->force_channels!=1;
       mode_voice = mode_thresholds[chan][0];
       mode_music = mode_thresholds[chan][1];
       threshold = mode_music + ((voice_est*voice_est*(mode_voice-mode_music))>>14);

       /* Hysteresis */
       if (st->prev_mode == MODE_CELT_ONLY)
           threshold -= 4000;
       else if (st->prev_mode>0)
           threshold += 4000;

       st->mode = (equiv_rate >= threshold) ? MODE_CELT_ONLY: MODE_SILK_ONLY;
    } else {
       st->mode = st->user_forced_mode;
    }
#endif

    /* Override the chosen mode to make sure we meet the requested frame size */
    if (st->mode != MODE_CELT_ONLY && frame_size < st->Fs/100)
       st->mode = MODE_CELT_ONLY;

    if (st->prev_mode > 0 &&
        ((st->mode != MODE_CELT_ONLY && st->prev_mode == MODE_CELT_ONLY) ||
    (st->mode == MODE_CELT_ONLY && st->prev_mode != MODE_CELT_ONLY)))
    {
        redundancy = 1;
        celt_to_silk = (st->mode != MODE_CELT_ONLY);
        if (!celt_to_silk)
        {
            /* Switch to SILK/hybrid if frame size is 10 ms or more*/
            if (frame_size >= st->Fs/100)
            {
                st->mode = st->prev_mode;
                to_celt = 1;
            } else {
                redundancy=0;
            }
        }
    }
    if (st->mode != MODE_CELT_ONLY && st->prev_mode == MODE_CELT_ONLY)
    {
        silk_EncControlStruct dummy;
        silk_InitEncoder( silk_enc, &dummy);
        prefill=1;
    }

    /* Automatic (rate-dependent) bandwidth selection */
    if (st->mode == MODE_CELT_ONLY || st->first || st->silk_mode.allowBandwidthSwitch)
    {
        const opus_int32 *voice_bandwidth_thresholds, *music_bandwidth_thresholds;
        opus_int32 bandwidth_thresholds[8];
        int bandwidth = OPUS_BANDWIDTH_FULLBAND;

        if (st->channels==2 && st->force_channels!=1)
        {
           voice_bandwidth_thresholds = stereo_voice_bandwidth_thresholds;
           music_bandwidth_thresholds = stereo_music_bandwidth_thresholds;
        } else {
           voice_bandwidth_thresholds = mono_voice_bandwidth_thresholds;
           music_bandwidth_thresholds = mono_music_bandwidth_thresholds;
        }
        /* Interpolate bandwidth thresholds depending on voice estimation */
        for (i=0;i<8;i++)
        {
           bandwidth_thresholds[i] = music_bandwidth_thresholds[i]
                    + ((voice_est*voice_est*(voice_bandwidth_thresholds[i]-music_bandwidth_thresholds[i]))>>14);
        }
        do {
            int threshold, hysteresis;
            threshold = bandwidth_thresholds[2*(bandwidth-OPUS_BANDWIDTH_MEDIUMBAND)];
            hysteresis = bandwidth_thresholds[2*(bandwidth-OPUS_BANDWIDTH_MEDIUMBAND)+1];
            if (!st->first)
            {
                if (st->bandwidth >= bandwidth)
                    threshold -= hysteresis;
                else
                    threshold += hysteresis;
            }
            if (equiv_rate >= threshold)
                break;
        } while (--bandwidth>OPUS_BANDWIDTH_NARROWBAND);
        st->bandwidth = bandwidth;
        /* Prevents any transition to SWB/FB until the SILK layer has fully
           switched to WB mode and turned the variable LP filter off */
        if (st->mode != MODE_CELT_ONLY && !st->silk_mode.inWBmodeWithoutVariableLP && st->bandwidth > OPUS_BANDWIDTH_WIDEBAND)
            st->bandwidth = OPUS_BANDWIDTH_WIDEBAND;
    }

    if (st->user_bandwidth != OPUS_AUTO)
        st->bandwidth = st->user_bandwidth;

    /* Prevents Opus from wasting bits on frequencies that are above
       the Nyquist rate of the input signal */
    if (st->Fs <= 24000 && st->bandwidth > OPUS_BANDWIDTH_SUPERWIDEBAND)
        st->bandwidth = OPUS_BANDWIDTH_SUPERWIDEBAND;
    if (st->Fs <= 16000 && st->bandwidth > OPUS_BANDWIDTH_WIDEBAND)
        st->bandwidth = OPUS_BANDWIDTH_WIDEBAND;
    if (st->Fs <= 12000 && st->bandwidth > OPUS_BANDWIDTH_MEDIUMBAND)
        st->bandwidth = OPUS_BANDWIDTH_MEDIUMBAND;
    if (st->Fs <= 8000 && st->bandwidth > OPUS_BANDWIDTH_NARROWBAND)
        st->bandwidth = OPUS_BANDWIDTH_NARROWBAND;


    /* Can't support higher than wideband for >20 ms frames */
    if (frame_size > st->Fs/50 && (st->mode == MODE_CELT_ONLY || st->bandwidth > OPUS_BANDWIDTH_WIDEBAND))
    {
       VARDECL(unsigned char, tmp_data);
       VARDECL(unsigned char, rp_);
       int nb_frames;
       int bak_mode, bak_bandwidth, bak_channels;
       OpusRepacketizer *rp;
       int bytes_per_frame;

       nb_frames = frame_size > st->Fs/25 ? 3 : 2;
       bytes_per_frame = max_data_bytes/nb_frames-3;

       ALLOC(tmp_data, nb_frames*bytes_per_frame, unsigned char);
       ALLOC(rp_, opus_repacketizer_get_size(), unsigned char);

       rp = opus_repacketizer_init((OpusRepacketizer*)rp_);

       bak_mode = st->user_forced_mode;
       bak_bandwidth = st->user_bandwidth;
       bak_channels = st->force_channels;

       st->user_forced_mode = st->mode;
       st->user_bandwidth = st->bandwidth;
       st->force_channels = st->stream_channels;

       for (i=0;i<nb_frames;i++)
       {
          int tmp_len;
          tmp_len = opus_encode_native(st, pcm+i*(st->channels*st->Fs/50), st->Fs/50, tmp_data+i*bytes_per_frame, bytes_per_frame);
          ret = opus_repacketizer_cat(rp, tmp_data+i*bytes_per_frame, tmp_len);
       }
       ret = opus_repacketizer_out(rp, data, max_data_bytes);

       st->user_forced_mode = bak_mode;
       st->user_bandwidth = bak_bandwidth;
       st->force_channels = bak_channels;
       RESTORE_STACK;
       return ret;
    }
    /* CELT mode doesn't support mediumband, use wideband instead */
    if (st->mode == MODE_CELT_ONLY && st->bandwidth == OPUS_BANDWIDTH_MEDIUMBAND)
        st->bandwidth = OPUS_BANDWIDTH_WIDEBAND;

    /* Chooses the appropriate mode for speech
       *NEVER* switch to/from CELT-only mode here as this will invalidate some assumptions */
    if (st->mode == MODE_SILK_ONLY && st->bandwidth > OPUS_BANDWIDTH_WIDEBAND)
        st->mode = MODE_HYBRID;
    if (st->mode == MODE_HYBRID && st->bandwidth <= OPUS_BANDWIDTH_WIDEBAND)
        st->mode = MODE_SILK_ONLY;

    /* If max_data_bytes represents less than 8 kb/s, switch to CELT-only mode */
    if (max_data_bytes < 8000*frame_size / (st->Fs * 8))
       st->mode = MODE_CELT_ONLY;
    /* printf("%d %d %d %d\n", st->bitrate_bps, st->stream_channels, st->mode, st->bandwidth); */
    bytes_target = IMIN(max_data_bytes, st->bitrate_bps * frame_size / (st->Fs * 8)) - 1;

    data += 1;

    ec_enc_init(&enc, data, max_data_bytes-1);

    ALLOC(pcm_buf, (delay_compensation+frame_size)*st->channels, opus_val16);
    for (i=0;i<delay_compensation*st->channels;i++)
       pcm_buf[i] = st->delay_buffer[(st->encoder_buffer-delay_compensation)*st->channels+i];

    if (st->mode == MODE_CELT_ONLY)
       hp_freq_smth1 = silk_LSHIFT( silk_lin2log( VARIABLE_HP_MIN_CUTOFF_HZ ), 8 );
    else
       hp_freq_smth1 = ((silk_encoder*)silk_enc)->state_Fxx[0].sCmn.variable_HP_smth1_Q15;

    st->variable_HP_smth2_Q15 = silk_SMLAWB( st->variable_HP_smth2_Q15,
          hp_freq_smth1 - st->variable_HP_smth2_Q15, SILK_FIX_CONST( VARIABLE_HP_SMTH_COEF2, 16 ) );

    /* convert from log scale to Hertz */
    cutoff_Hz = silk_log2lin( silk_RSHIFT( st->variable_HP_smth2_Q15, 8 ) );

    if (st->application == OPUS_APPLICATION_VOIP)
    {
       hp_cutoff(pcm, cutoff_Hz, &pcm_buf[delay_compensation*st->channels], st->hp_mem, frame_size, st->channels, st->Fs);
    } else {
       for (i=0;i<frame_size*st->channels;i++)
          pcm_buf[delay_compensation*st->channels + i] = pcm[i];
    }

    /* SILK processing */
    if (st->mode != MODE_CELT_ONLY)
    {
#ifdef FIXED_POINT
       const opus_int16 *pcm_silk;
#else
       VARDECL(opus_int16, pcm_silk);
       ALLOC(pcm_silk, st->channels*frame_size, opus_int16);
#endif
        st->silk_mode.bitRate = st->bitrate_bps - 8*st->Fs/frame_size;
        if( st->mode == MODE_HYBRID ) {
            st->silk_mode.bitRate /= st->stream_channels;
            if( st->bandwidth == OPUS_BANDWIDTH_SUPERWIDEBAND ) {
                if( st->Fs == 100 * frame_size ) {
                    /* 24 kHz, 10 ms */
                    st->silk_mode.bitRate = ( ( st->silk_mode.bitRate + 2000 + st->use_vbr * 1000 ) * 2 ) / 3;
                } else {
                    /* 24 kHz, 20 ms */
                    st->silk_mode.bitRate = ( ( st->silk_mode.bitRate + 1000 + st->use_vbr * 1000 ) * 2 ) / 3;
                }
            } else {
                if( st->Fs == 100 * frame_size ) {
                    /* 48 kHz, 10 ms */
                    st->silk_mode.bitRate = ( st->silk_mode.bitRate + 8000 + st->use_vbr * 3000 ) / 2;
                } else {
                    /* 48 kHz, 20 ms */
                    st->silk_mode.bitRate = ( st->silk_mode.bitRate + 9000 + st->use_vbr * 1000 ) / 2;
                }
            }
            st->silk_mode.bitRate *= st->stream_channels;
            /* don't let SILK use more than 80% */
            if( st->silk_mode.bitRate > ( st->bitrate_bps - 8*st->Fs/frame_size ) * 4/5 ) {
                st->silk_mode.bitRate = ( st->bitrate_bps - 8*st->Fs/frame_size ) * 4/5;
            }
        }
        /* SILK is not allow to use more than 50% of max_data_bytes */
        if (max_data_bytes < 2*st->silk_mode.bitRate*frame_size / (st->Fs * 8))
           st->silk_mode.bitRate = max_data_bytes*st->Fs*4/frame_size;

        st->silk_mode.payloadSize_ms = 1000 * frame_size / st->Fs;
        st->silk_mode.nChannelsAPI = st->channels;
        st->silk_mode.nChannelsInternal = st->stream_channels;
        if (st->bandwidth == OPUS_BANDWIDTH_NARROWBAND) {
            st->silk_mode.desiredInternalSampleRate = 8000;
        } else if (st->bandwidth == OPUS_BANDWIDTH_MEDIUMBAND) {
            st->silk_mode.desiredInternalSampleRate = 12000;
        } else {
            silk_assert( st->mode == MODE_HYBRID || st->bandwidth == OPUS_BANDWIDTH_WIDEBAND );
            st->silk_mode.desiredInternalSampleRate = 16000;
        }
        if( st->mode == MODE_HYBRID ) {
            /* Don't allow bandwidth reduction at lowest bitrates in hybrid mode */
            st->silk_mode.minInternalSampleRate = 16000;
        } else {
            st->silk_mode.minInternalSampleRate = 8000;
        }
        st->silk_mode.maxInternalSampleRate = 16000;

        /* Call SILK encoder for the low band */
        nBytes = IMIN(1275, max_data_bytes-1);
        if (prefill)
        {
            int zero=0;
#ifdef FIXED_POINT
            pcm_silk = st->delay_buffer;
#else
            for (i=0;i<st->encoder_buffer*st->channels;i++)
                pcm_silk[i] = FLOAT2INT16(st->delay_buffer[i]);
#endif
            silk_Encode( silk_enc, &st->silk_mode, pcm_silk, st->encoder_buffer, NULL, &zero, 1 );
        }

#ifdef FIXED_POINT
        pcm_silk = pcm_buf+delay_compensation*st->channels;
#else
        for (i=0;i<frame_size*st->channels;i++)
            pcm_silk[i] = FLOAT2INT16(pcm_buf[delay_compensation*st->channels + i]);
#endif
        ret = silk_Encode( silk_enc, &st->silk_mode, pcm_silk, frame_size, &enc, &nBytes, 0 );
        if( ret ) {
            /*fprintf (stderr, "SILK encode error: %d\n", ret);*/
            /* Handle error */
           return OPUS_INTERNAL_ERROR;
        }
        if (nBytes==0)
        {
           data[-1] = gen_toc(st->mode, st->Fs/frame_size, st->bandwidth, silk_internal_bandwidth, st->stream_channels);
           RESTORE_STACK;
           return 1;
        }
        /* Extract SILK internal bandwidth for signaling in first byte */
        if( st->mode == MODE_SILK_ONLY ) {
            if( st->silk_mode.internalSampleRate == 8000 ) {
                silk_internal_bandwidth = OPUS_BANDWIDTH_NARROWBAND;
            } else if( st->silk_mode.internalSampleRate == 12000 ) {
                silk_internal_bandwidth = OPUS_BANDWIDTH_MEDIUMBAND;
            } else if( st->silk_mode.internalSampleRate == 16000 ) {
                silk_internal_bandwidth = OPUS_BANDWIDTH_WIDEBAND;
            }
        } else {
            silk_assert( st->silk_mode.internalSampleRate == 16000 );
        }
    }

    /* CELT processing */
    {
        int endband=21;

        switch(st->bandwidth)
        {
            case OPUS_BANDWIDTH_NARROWBAND:
                endband = 13;
                break;
            case OPUS_BANDWIDTH_MEDIUMBAND:
            case OPUS_BANDWIDTH_WIDEBAND:
                endband = 17;
                break;
            case OPUS_BANDWIDTH_SUPERWIDEBAND:
                endband = 19;
                break;
            case OPUS_BANDWIDTH_FULLBAND:
                endband = 21;
                break;
        }
        celt_encoder_ctl(celt_enc, CELT_SET_END_BAND(endband));
        celt_encoder_ctl(celt_enc, CELT_SET_CHANNELS(st->stream_channels));
    }
    if (st->mode != MODE_SILK_ONLY)
    {
        celt_encoder_ctl(celt_enc, OPUS_SET_VBR(0));
        celt_encoder_ctl(celt_enc, OPUS_SET_BITRATE(OPUS_BITRATE_MAX));
        if (st->prev_mode == MODE_SILK_ONLY)
        {
            unsigned char dummy[10];
            celt_encoder_ctl(celt_enc, OPUS_RESET_STATE);
            celt_encoder_ctl(celt_enc, CELT_SET_START_BAND(0));
            celt_encoder_ctl(celt_enc, CELT_SET_PREDICTION(0));
            /* NOTE: We could speed this up slightly (at the expense of code size) by just adding a function that prefills the buffer */
            celt_encode_with_ec(celt_enc, &st->delay_buffer[(st->encoder_buffer-delay_compensation-st->Fs/400)*st->channels], st->Fs/400, dummy, 10, NULL);
        } else {
            celt_encoder_ctl(celt_enc, CELT_SET_PREDICTION(2));
        }

        if (st->mode == MODE_HYBRID)
        {
            int len;

            len = (ec_tell(&enc)+7)>>3;
            if( st->use_vbr ) {
                nb_compr_bytes = len + bytes_target - (st->silk_mode.bitRate * frame_size) / (8 * st->Fs);
            } else {
                /* check if SILK used up too much */
                nb_compr_bytes = len > bytes_target ? len : bytes_target;
            }
        } else {
            if (st->use_vbr)
            {
                celt_encoder_ctl(celt_enc, OPUS_SET_VBR(1));
                celt_encoder_ctl(celt_enc, OPUS_SET_VBR_CONSTRAINT(st->vbr_constraint));
                celt_encoder_ctl(celt_enc, OPUS_SET_BITRATE(st->bitrate_bps));
                nb_compr_bytes = max_data_bytes-1;
            } else {
                nb_compr_bytes = bytes_target;
            }
        }

    } else {
        nb_compr_bytes = 0;
    }

    for (i=0;i<st->channels*(st->encoder_buffer-(frame_size+delay_compensation));i++)
        st->delay_buffer[i] = st->delay_buffer[i+st->channels*frame_size];
    for (;i<st->encoder_buffer*st->channels;i++)
        st->delay_buffer[i] = pcm_buf[(frame_size+delay_compensation-st->encoder_buffer)*st->channels+i];


    if (st->mode != MODE_HYBRID || st->stream_channels==1)
       st->silk_mode.stereoWidth_Q14 = 1<<14;
    if( st->channels == 2 ) {
        /* Apply stereo width reduction (at low bitrates) */
        if( st->hybrid_stereo_width_Q14 < (1 << 14) || st->silk_mode.stereoWidth_Q14 < (1 << 14) ) {
            opus_val16 g1, g2;
            const CELTMode *celt_mode;

            celt_encoder_ctl(celt_enc, CELT_GET_MODE(&celt_mode));
            g1 = st->hybrid_stereo_width_Q14;
            g2 = st->silk_mode.stereoWidth_Q14;
#ifdef FIXED_POINT
            g1 *= (1./16384);
            g2 *= (1./16384);
#else
            g1 = g1==16384 ? Q15ONE : SHL16(g1,1);
            g2 = g2==16384 ? Q15ONE : SHL16(g2,1);
#endif
            stereo_fade(pcm_buf, pcm_buf, g1, g2, celt_mode->overlap,
                  frame_size, st->channels, celt_mode->window, st->Fs);
            st->hybrid_stereo_width_Q14 = st->silk_mode.stereoWidth_Q14;
        }
    }

    if (st->mode != MODE_CELT_ONLY && ec_tell(&enc)+29+8*(st->mode == MODE_HYBRID) < 8*nb_compr_bytes)
    {
        /* Check if we have a redundant 0-8 kHz band */
        ec_enc_bit_logp(&enc, redundancy, 12);
        if (redundancy)
        {
            int max_redundancy;
            ec_enc_bit_logp(&enc, celt_to_silk, 1);
            max_redundancy = nb_compr_bytes-((ec_tell(&enc)+7)>>3)-(st->mode == MODE_HYBRID);
            /* Target the same bit-rate for redundancy as for the rest,
               up to a max of 257 bytes */
            redundancy_bytes = IMIN(max_redundancy, st->bitrate_bps/1600);
            redundancy_bytes = IMIN(257, IMAX(2, redundancy_bytes));
            if (st->mode == MODE_HYBRID)
                ec_enc_uint(&enc, redundancy_bytes-2, 256);
        }
    } else {
        redundancy = 0;
    }

    if (st->mode != MODE_CELT_ONLY)start_band=17;

    if (st->mode == MODE_SILK_ONLY)
    {
        ret = (ec_tell(&enc)+7)>>3;
        ec_enc_done(&enc);
        /*When in LPC only mode it's perfectly
          reasonable to strip off trailing zero bytes as
          the required range decoder behavior is to
          fill these in. This can't be done when the MDCT
          modes are used because the decoder needs to know
          the actual length for allocation purposes.*/
        if(!redundancy)
            while(ret>2&&data[ret-1]==0)ret--;
        nb_compr_bytes = ret;
    } else {
       nb_compr_bytes = IMIN(1275-redundancy_bytes, nb_compr_bytes);
       ec_enc_shrink(&enc, nb_compr_bytes);
    }


    /* 5 ms redundant frame for CELT->SILK */
    if (redundancy && celt_to_silk)
    {
        celt_encoder_ctl(celt_enc, CELT_SET_START_BAND(0));
        celt_encoder_ctl(celt_enc, OPUS_SET_VBR(0));
        celt_encode_with_ec(celt_enc, pcm_buf, st->Fs/200, data+nb_compr_bytes, redundancy_bytes, NULL);
        celt_encoder_ctl(celt_enc, OPUS_GET_FINAL_RANGE(&redundant_rng));
        celt_encoder_ctl(celt_enc, OPUS_RESET_STATE);
    }

    celt_encoder_ctl(celt_enc, CELT_SET_START_BAND(start_band));

    if (st->mode != MODE_SILK_ONLY)
    {
        ret = celt_encode_with_ec(celt_enc, pcm_buf, frame_size, NULL, nb_compr_bytes, &enc);
        if (ret < 0)
           return OPUS_INTERNAL_ERROR;
    }

    /* 5 ms redundant frame for SILK->CELT */
    if (redundancy && !celt_to_silk)
    {
        int N2, N4;
        N2 = st->Fs/200;
        N4 = st->Fs/400;

        celt_encoder_ctl(celt_enc, OPUS_RESET_STATE);
        celt_encoder_ctl(celt_enc, CELT_SET_START_BAND(0));
        celt_encoder_ctl(celt_enc, CELT_SET_PREDICTION(0));

        /* NOTE: We could speed this up slightly (at the expense of code size) by just adding a function that prefills the buffer */
        celt_encode_with_ec(celt_enc, pcm_buf+st->channels*(frame_size-N2-N4), N4, data+nb_compr_bytes, redundancy_bytes, NULL);

        celt_encode_with_ec(celt_enc, pcm_buf+st->channels*(frame_size-N2), N2, data+nb_compr_bytes, redundancy_bytes, NULL);
        celt_encoder_ctl(celt_enc, OPUS_GET_FINAL_RANGE(&redundant_rng));
    }



    /* Signalling the mode in the first byte */
    data--;
    data[0] = gen_toc(st->mode, st->Fs/frame_size, st->bandwidth, silk_internal_bandwidth, st->stream_channels);

    st->rangeFinal = enc.rng ^ redundant_rng;

    if (to_celt)
        st->prev_mode = MODE_CELT_ONLY;
    else
        st->prev_mode = st->mode;
<<<<<<< HEAD
    st->prev_channels = st->stream_channels;

=======
    st->prev_framesize = frame_size;
>>>>>>> ed921b01
    st->first = 0;
    RESTORE_STACK;
    return ret+1+redundancy_bytes;
}

#ifdef FIXED_POINT

#ifndef DISABLE_FLOAT_API
int opus_encode_float(OpusEncoder *st, const float *pcm, int frame_size,
      unsigned char *data, int max_data_bytes)
{
   int i, ret;
   VARDECL(opus_int16, in);
   ALLOC_STACK;

   ALLOC(in, frame_size*st->channels, opus_int16);

   for (i=0;i<frame_size*st->channels;i++)
      in[i] = FLOAT2INT16(pcm[i]);
   ret = opus_encode(st, in, frame_size, data, max_data_bytes);
   RESTORE_STACK;
   return ret;
}
#endif

#else
int opus_encode(OpusEncoder *st, const opus_int16 *pcm, int frame_size,
      unsigned char *data, int max_data_bytes)
{
   int i, ret;
   VARDECL(float, in);
   ALLOC_STACK;

   ALLOC(in, frame_size*st->channels, float);

   for (i=0;i<frame_size*st->channels;i++)
      in[i] = (1./32768)*pcm[i];
   ret = opus_encode_float(st, in, frame_size, data, max_data_bytes);
   RESTORE_STACK;
   return ret;
}
#endif


int opus_encoder_ctl(OpusEncoder *st, int request, ...)
{
    int ret;
    CELTEncoder *celt_enc;
    va_list ap;

    ret = OPUS_OK;
    va_start(ap, request);

    celt_enc = (CELTEncoder*)((char*)st+st->celt_enc_offset);

    switch (request)
    {
        case OPUS_SET_APPLICATION_REQUEST:
        {
            opus_int32 value = va_arg(ap, opus_int32);
            if (   (value != OPUS_APPLICATION_VOIP && value != OPUS_APPLICATION_AUDIO
                 && value != OPUS_APPLICATION_RESTRICTED_LOWDELAY)
               || (!st->first && st->application != value))
            {
               ret = OPUS_BAD_ARG;
               break;
            }
            st->application = value;
        }
        break;
        case OPUS_GET_APPLICATION_REQUEST:
        {
            opus_int32 *value = va_arg(ap, opus_int32*);
            *value = st->application;
        }
        break;
        case OPUS_SET_BITRATE_REQUEST:
        {
            opus_int32 value = va_arg(ap, opus_int32);
            if (value != OPUS_AUTO && value != OPUS_BITRATE_MAX)
            {
                if (value <= 0)
                    goto bad_arg;
                else if (value <= 500)
                    value = 500;
                else if (value > (opus_int32)300000*st->channels)
                    value = (opus_int32)300000*st->channels;
            }
            st->user_bitrate_bps = value;
        }
        break;
        case OPUS_GET_BITRATE_REQUEST:
        {
            opus_int32 *value = va_arg(ap, opus_int32*);
            *value = user_bitrate_to_bitrate(st, st->prev_framesize, 1276);
        }
        break;
        case OPUS_SET_FORCE_CHANNELS_REQUEST:
        {
            opus_int32 value = va_arg(ap, opus_int32);
            if(value<1 || value>st->channels)
                return OPUS_BAD_ARG;
            st->force_channels = value;
        }
        break;
        case OPUS_GET_FORCE_CHANNELS_REQUEST:
        {
            opus_int32 *value = va_arg(ap, opus_int32*);
            *value = st->force_channels;
        }
        break;
        case OPUS_SET_BANDWIDTH_REQUEST:
        {
            opus_int32 value = va_arg(ap, opus_int32);
            if ((value < OPUS_BANDWIDTH_NARROWBAND || value > OPUS_BANDWIDTH_FULLBAND) && value != OPUS_AUTO)
                return OPUS_BAD_ARG;
            st->user_bandwidth = value;
            if (st->user_bandwidth == OPUS_BANDWIDTH_NARROWBAND) {
                st->silk_mode.maxInternalSampleRate = 8000;
            } else if (st->user_bandwidth == OPUS_BANDWIDTH_MEDIUMBAND) {
                st->silk_mode.maxInternalSampleRate = 12000;
            } else {
                st->silk_mode.maxInternalSampleRate = 16000;
            }
        }
        break;
        case OPUS_GET_BANDWIDTH_REQUEST:
        {
            opus_int32 *value = va_arg(ap, opus_int32*);
            *value = st->bandwidth;
        }
        break;
        case OPUS_SET_DTX_REQUEST:
        {
            opus_int32 value = va_arg(ap, opus_int32);
            if(value<0 || value>1)
                return OPUS_BAD_ARG;
            st->silk_mode.useDTX = value;
        }
        break;
        case OPUS_GET_DTX_REQUEST:
        {
            opus_int32 *value = va_arg(ap, opus_int32*);
            *value = st->silk_mode.useDTX;
        }
        break;
        case OPUS_SET_COMPLEXITY_REQUEST:
        {
            opus_int32 value = va_arg(ap, opus_int32);
            if(value<0 || value>10)
                return OPUS_BAD_ARG;
            st->silk_mode.complexity = value;
            celt_encoder_ctl(celt_enc, OPUS_SET_COMPLEXITY(value));
        }
        break;
        case OPUS_GET_COMPLEXITY_REQUEST:
        {
            opus_int32 *value = va_arg(ap, opus_int32*);
            *value = st->silk_mode.complexity;
        }
        break;
        case OPUS_SET_INBAND_FEC_REQUEST:
        {
            opus_int32 value = va_arg(ap, opus_int32);
            if(value<0 || value>1)
                return OPUS_BAD_ARG;
            st->silk_mode.useInBandFEC = value;
        }
        break;
        case OPUS_GET_INBAND_FEC_REQUEST:
        {
            opus_int32 *value = va_arg(ap, opus_int32*);
            *value = st->silk_mode.useInBandFEC;
        }
        break;
        case OPUS_SET_PACKET_LOSS_PERC_REQUEST:
        {
            opus_int32 value = va_arg(ap, opus_int32);
            if (value < 0 || value > 100)
                return OPUS_BAD_ARG;
            st->silk_mode.packetLossPercentage = value;
            celt_encoder_ctl(celt_enc, OPUS_SET_PACKET_LOSS_PERC(value));
        }
        break;
        case OPUS_GET_PACKET_LOSS_PERC_REQUEST:
        {
            opus_int32 *value = va_arg(ap, opus_int32*);
            *value = st->silk_mode.packetLossPercentage;
        }
        break;
        case OPUS_SET_VBR_REQUEST:
        {
            opus_int32 value = va_arg(ap, opus_int32);
            if(value<0 || value>1)
                return OPUS_BAD_ARG;
            st->use_vbr = value;
            st->silk_mode.useCBR = 1-value;
        }
        break;
        case OPUS_GET_VBR_REQUEST:
        {
            opus_int32 *value = va_arg(ap, opus_int32*);
            *value = st->use_vbr;
        }
        break;
        case OPUS_SET_VOICE_RATIO_REQUEST:
        {
            opus_int32 value = va_arg(ap, opus_int32);
            if (value>100 || value<-1)
                goto bad_arg;
            st->voice_ratio = value;
        }
        break;
        case OPUS_GET_VOICE_RATIO_REQUEST:
        {
            opus_int32 *value = va_arg(ap, opus_int32*);
            *value = st->voice_ratio;
        }
        break;
        case OPUS_SET_VBR_CONSTRAINT_REQUEST:
        {
            opus_int32 value = va_arg(ap, opus_int32);
            if(value<0 || value>1)
                return OPUS_BAD_ARG;
            st->vbr_constraint = value;
        }
        break;
        case OPUS_GET_VBR_CONSTRAINT_REQUEST:
        {
            opus_int32 *value = va_arg(ap, opus_int32*);
            *value = st->vbr_constraint;
        }
        break;
        case OPUS_SET_SIGNAL_REQUEST:
        {
            opus_int32 value = va_arg(ap, opus_int32);
            if(value!=OPUS_AUTO && value!=OPUS_SIGNAL_VOICE && value!=OPUS_SIGNAL_MUSIC)
                return OPUS_BAD_ARG;
            st->signal_type = value;
        }
        break;
        case OPUS_GET_SIGNAL_REQUEST:
        {
            opus_int32 *value = va_arg(ap, opus_int32*);
            *value = st->signal_type;
        }
        break;
        case OPUS_GET_LOOKAHEAD_REQUEST:
        {
            opus_int32 *value = va_arg(ap, opus_int32*);
            *value = st->Fs/400;
            if (st->application != OPUS_APPLICATION_RESTRICTED_LOWDELAY)
               *value += st->delay_compensation;
        }
        break;
        case OPUS_GET_FINAL_RANGE_REQUEST:
        {
            opus_uint32 *value = va_arg(ap, opus_uint32*);
            *value = st->rangeFinal;
        }
        break;
        case OPUS_RESET_STATE:
        {
           void *silk_enc;
           silk_EncControlStruct dummy;
           silk_enc = (char*)st+st->silk_enc_offset;

           OPUS_CLEAR((char*)&st->OPUS_ENCODER_RESET_START,
                 sizeof(OpusEncoder)-
                 ((char*)&st->OPUS_ENCODER_RESET_START - (char*)st));

           celt_encoder_ctl(celt_enc, OPUS_RESET_STATE);
           silk_InitEncoder( silk_enc, &dummy );
           st->stream_channels = st->channels;
           st->hybrid_stereo_width_Q14             = 1 << 14;
           st->first = 1;
           st->mode = MODE_HYBRID;
           st->bandwidth = OPUS_BANDWIDTH_FULLBAND;
           st->variable_HP_smth2_Q15 = silk_LSHIFT( silk_lin2log( VARIABLE_HP_MIN_CUTOFF_HZ ), 8 );
        }
        break;
        case OPUS_SET_FORCE_MODE_REQUEST:
        {
            opus_int32 value = va_arg(ap, opus_int32);
            if ((value < MODE_SILK_ONLY || value > MODE_CELT_ONLY) && value != OPUS_AUTO)
               goto bad_arg;
            st->user_forced_mode = value;
        }
        break;
        default:
            /* fprintf(stderr, "unknown opus_encoder_ctl() request: %d", request);*/
            ret = OPUS_UNIMPLEMENTED;
            break;
    }
    va_end(ap);
    return ret;
bad_arg:
    va_end(ap);
    return OPUS_BAD_ARG;
}

void opus_encoder_destroy(OpusEncoder *st)
{
    opus_free(st);
}<|MERGE_RESOLUTION|>--- conflicted
+++ resolved
@@ -76,11 +76,8 @@
     opus_val32   hp_mem[4];
     int          mode;
     int          prev_mode;
-<<<<<<< HEAD
     int          prev_channels;
-=======
     int          prev_framesize;
->>>>>>> ed921b01
     int          bandwidth;
     /* Sampling rate (at the API level) */
     int          first;
@@ -330,7 +327,6 @@
 #endif
 }
 
-<<<<<<< HEAD
 static void stereo_fade(const opus_val16 *in, opus_val16 *out, opus_val16 g1, opus_val16 g2,
         int overlap, int frame_size, int channels, const opus_val16 *window, opus_int32 Fs)
 {
@@ -360,10 +356,7 @@
     }
 }
 
-OpusEncoder *opus_encoder_create(opus_int32 Fs, int channels, int mode, int *error)
-=======
 OpusEncoder *opus_encoder_create(opus_int32 Fs, int channels, int application, int *error)
->>>>>>> ed921b01
 {
    int ret;
    if((Fs!=48000&&Fs!=24000&&Fs!=16000&&Fs!=12000&&Fs!=8000)||(channels!=1&&channels!=2)||
@@ -1007,12 +1000,9 @@
         st->prev_mode = MODE_CELT_ONLY;
     else
         st->prev_mode = st->mode;
-<<<<<<< HEAD
     st->prev_channels = st->stream_channels;
-
-=======
     st->prev_framesize = frame_size;
->>>>>>> ed921b01
+
     st->first = 0;
     RESTORE_STACK;
     return ret+1+redundancy_bytes;
