/* Copyright (c) 2010-2011 Xiph.Org Foundation, Skype Limited
   Written by Jean-Marc Valin and Koen Vos */
/*
   Redistribution and use in source and binary forms, with or without
   modification, are permitted provided that the following conditions
   are met:

   - Redistributions of source code must retain the above copyright
   notice, this list of conditions and the following disclaimer.

   - Redistributions in binary form must reproduce the above copyright
   notice, this list of conditions and the following disclaimer in the
   documentation and/or other materials provided with the distribution.

   THIS SOFTWARE IS PROVIDED BY THE COPYRIGHT HOLDERS AND CONTRIBUTORS
   ``AS IS'' AND ANY EXPRESS OR IMPLIED WARRANTIES, INCLUDING, BUT NOT
   LIMITED TO, THE IMPLIED WARRANTIES OF MERCHANTABILITY AND FITNESS FOR
   A PARTICULAR PURPOSE ARE DISCLAIMED. IN NO EVENT SHALL THE COPYRIGHT OWNER
   OR CONTRIBUTORS BE LIABLE FOR ANY DIRECT, INDIRECT, INCIDENTAL, SPECIAL,
   EXEMPLARY, OR CONSEQUENTIAL DAMAGES (INCLUDING, BUT NOT LIMITED TO,
   PROCUREMENT OF SUBSTITUTE GOODS OR SERVICES; LOSS OF USE, DATA, OR
   PROFITS; OR BUSINESS INTERRUPTION) HOWEVER CAUSED AND ON ANY THEORY OF
   LIABILITY, WHETHER IN CONTRACT, STRICT LIABILITY, OR TORT (INCLUDING
   NEGLIGENCE OR OTHERWISE) ARISING IN ANY WAY OUT OF THE USE OF THIS
   SOFTWARE, EVEN IF ADVISED OF THE POSSIBILITY OF SUCH DAMAGE.
*/

/**
 * @file opus_defines.h
 * @brief Opus reference implementation constants
 */

#ifndef OPUS_DEFINES_H
#define OPUS_DEFINES_H

#include "opus_types.h"

#ifdef __cplusplus
extern "C" {
#endif

/** @defgroup opus_errorcodes Error codes
 * @{
 */
/** No error @hideinitializer*/
#define OPUS_OK                0
/** One or more invalid/out of range arguments @hideinitializer*/
#define OPUS_BAD_ARG          -1
/** The mode struct passed is invalid @hideinitializer*/
#define OPUS_BUFFER_TOO_SMALL -2
/** An internal error was detected @hideinitializer*/
#define OPUS_INTERNAL_ERROR   -3
/** The compressed data passed is corrupted @hideinitializer*/
#define OPUS_INVALID_PACKET   -4
/** Invalid/unsupported request number @hideinitializer*/
#define OPUS_UNIMPLEMENTED    -5
/** An encoder or decoder structure is invalid or already freed @hideinitializer*/
#define OPUS_INVALID_STATE    -6
/** Memory allocation has failed @hideinitializer*/
#define OPUS_ALLOC_FAIL       -7
/**@}*/

/** @cond OPUS_INTERNAL_DOC */
/**Export control for opus functions */

#if defined(__GNUC__) && defined(OPUS_BUILD)
# define OPUS_EXPORT __attribute__ ((visibility ("default")))
#elif defined(WIN32) && !defined(__MINGW32__)
# ifdef OPUS_BUILD
#   define OPUS_EXPORT __declspec(dllexport)
# else
#   define OPUS_EXPORT
# endif
#else
# define OPUS_EXPORT
#endif

# if !defined(OPUS_GNUC_PREREQ)
#  if defined(__GNUC__)&&defined(__GNUC_MINOR__)
#   define OPUS_GNUC_PREREQ(_maj,_min) \
 ((__GNUC__<<16)+__GNUC_MINOR__>=((_maj)<<16)+(_min))
#  else
#   define OPUS_GNUC_PREREQ(_maj,_min) 0
#  endif
# endif

#if (!defined(__STDC_VERSION__) || (__STDC_VERSION__ < 199901L) )
# if OPUS_GNUC_PREREQ(3,0)
#  define OPUS_RESTRICT __restrict__
# elif (defined(_MSC_VER) && _MSC_VER >= 1400)
#  define OPUS_RESTRICT __restrict
# else
#  define OPUS_RESTRICT
# endif
#else
# define OPUS_RESTRICT restrict
#endif

/**Warning attributes for opus functions
  * NONNULL is not used in OPUS_BUILD to avoid the compiler optimizing out
  * some paranoid null checks. */
#if defined(__GNUC__) && OPUS_GNUC_PREREQ(3, 4)
# define OPUS_WARN_UNUSED_RESULT __attribute__ ((__warn_unused_result__))
#else
# define OPUS_WARN_UNUSED_RESULT
#endif
#if !defined(OPUS_BUILD) && defined(__GNUC__) && OPUS_GNUC_PREREQ(3, 4)
# define OPUS_ARG_NONNULL(_x)  __attribute__ ((__nonnull__(_x)))
#else
# define OPUS_ARG_NONNULL(_x)
#endif

/** These are the actual Encoder CTL ID numbers.
  * They should not be used directly by applications.
  * In general, SETs should be even and GETs should be odd.*/
#define OPUS_SET_APPLICATION_REQUEST         4000
#define OPUS_GET_APPLICATION_REQUEST         4001
#define OPUS_SET_BITRATE_REQUEST             4002
#define OPUS_GET_BITRATE_REQUEST             4003
#define OPUS_SET_MAX_BANDWIDTH_REQUEST       4004
#define OPUS_GET_MAX_BANDWIDTH_REQUEST       4005
#define OPUS_SET_VBR_REQUEST                 4006
#define OPUS_GET_VBR_REQUEST                 4007
#define OPUS_SET_BANDWIDTH_REQUEST           4008
#define OPUS_GET_BANDWIDTH_REQUEST           4009
#define OPUS_SET_COMPLEXITY_REQUEST          4010
#define OPUS_GET_COMPLEXITY_REQUEST          4011
#define OPUS_SET_INBAND_FEC_REQUEST          4012
#define OPUS_GET_INBAND_FEC_REQUEST          4013
#define OPUS_SET_PACKET_LOSS_PERC_REQUEST    4014
#define OPUS_GET_PACKET_LOSS_PERC_REQUEST    4015
#define OPUS_SET_DTX_REQUEST                 4016
#define OPUS_GET_DTX_REQUEST                 4017
#define OPUS_SET_VBR_CONSTRAINT_REQUEST      4020
#define OPUS_GET_VBR_CONSTRAINT_REQUEST      4021
#define OPUS_SET_FORCE_CHANNELS_REQUEST      4022
#define OPUS_GET_FORCE_CHANNELS_REQUEST      4023
#define OPUS_SET_SIGNAL_REQUEST              4024
#define OPUS_GET_SIGNAL_REQUEST              4025
#define OPUS_GET_LOOKAHEAD_REQUEST           4027
/* #define OPUS_RESET_STATE 4028 */
#define OPUS_GET_SAMPLE_RATE_REQUEST         4029
#define OPUS_GET_FINAL_RANGE_REQUEST         4031
#define OPUS_GET_PITCH_REQUEST               4033
#define OPUS_SET_GAIN_REQUEST                4034
#define OPUS_GET_GAIN_REQUEST                4045
#define OPUS_SET_LSB_DEPTH_REQUEST           4036
#define OPUS_GET_LSB_DEPTH_REQUEST           4037

/* Macros to trigger compilation errors when the wrong types are provided to a CTL */
#define __opus_check_int(x) (((void)((x) == (opus_int32)0)), (opus_int32)(x))
#define __opus_check_int_ptr(ptr) ((ptr) + ((ptr) - (opus_int32*)(ptr)))
#define __opus_check_uint_ptr(ptr) ((ptr) + ((ptr) - (opus_uint32*)(ptr)))
/** @endcond */

/** @defgroup opus_ctlvalues Pre-defined values for CTL interface
  * @see opus_genericctls, opus_encoderctls
  * @{
  */
/* Values for the various encoder CTLs */
#define OPUS_AUTO                           -1000 /**<Auto/default setting @hideinitializer*/
#define OPUS_BITRATE_MAX                       -1 /**<Maximum bitrate @hideinitializer*/

/** Best for most VoIP/videoconference applications where listening quality and intelligibility matter most
 * @hideinitializer */
#define OPUS_APPLICATION_VOIP                2048
/** Best for broadcast/high-fidelity application where the decoded audio should be as close as possible to the input
 * @hideinitializer */
#define OPUS_APPLICATION_AUDIO               2049
/** Only use when lowest-achievable latency is what matters most. Voice-optimized modes cannot be used.
 * @hideinitializer */
#define OPUS_APPLICATION_RESTRICTED_LOWDELAY 2051

#define OPUS_SIGNAL_VOICE                    3001 /**< Signal being encoded is voice */
#define OPUS_SIGNAL_MUSIC                    3002 /**< Signal being encoded is music */
#define OPUS_BANDWIDTH_NARROWBAND            1101 /**< 4 kHz bandpass @hideinitializer*/
#define OPUS_BANDWIDTH_MEDIUMBAND            1102 /**< 6 kHz bandpass @hideinitializer*/
#define OPUS_BANDWIDTH_WIDEBAND              1103 /**< 8 kHz bandpass @hideinitializer*/
#define OPUS_BANDWIDTH_SUPERWIDEBAND         1104 /**<12 kHz bandpass @hideinitializer*/
#define OPUS_BANDWIDTH_FULLBAND              1105 /**<20 kHz bandpass @hideinitializer*/

/**@}*/


/** @defgroup opus_encoderctls Encoder related CTLs
  *
  * These are convenience macros for use with the \c opus_encode_ctl
  * interface. They are used to generate the appropriate series of
  * arguments for that call, passing the correct type, size and so
  * on as expected for each particular request.
  *
  * Some usage examples:
  *
  * @code
  * int ret;
  * ret = opus_encoder_ctl(enc_ctx, OPUS_SET_BANDWIDTH(OPUS_AUTO));
  * if (ret != OPUS_OK) return ret;
  *
  * opus_int32 rate;
  * opus_encoder_ctl(enc_ctx, OPUS_GET_BANDWIDTH(&rate));
  *
  * opus_encoder_ctl(enc_ctx, OPUS_RESET_STATE);
  * @endcode
  *
  * @see opus_genericctls, opus_encoder
  * @{
  */

/** Configures the encoder's computational complexity.
  * The supported range is 0-10 inclusive with 10 representing the highest complexity.
  * @see OPUS_GET_COMPLEXITY
  * @param[in] x <tt>opus_int32</tt>: Allowed values: 0-10, inclusive.
  *
  * @hideinitializer */
#define OPUS_SET_COMPLEXITY(x) OPUS_SET_COMPLEXITY_REQUEST, __opus_check_int(x)
/** Gets the encoder's complexity configuration.
  * @see OPUS_SET_COMPLEXITY
  * @param[out] x <tt>opus_int32 *</tt>: Returns a value in the range 0-10,
  *                                      inclusive.
  * @hideinitializer */
#define OPUS_GET_COMPLEXITY(x) OPUS_GET_COMPLEXITY_REQUEST, __opus_check_int_ptr(x)

/** Configures the bitrate in the encoder.
  * Rates from 500 to 512000 bits per second are meaningful, as well as the
  * special values #OPUS_AUTO and #OPUS_BITRATE_MAX.
  * The value #OPUS_BITRATE_MAX can be used to cause the codec to use as much
  * rate as it can, which is useful for controlling the rate by adjusting the
  * output buffer size.
  * @see OPUS_GET_BITRATE
  * @param[in] x <tt>opus_int32</tt>: Bitrate in bits per second. The default
  *                                   is determined based on the number of
  *                                   channels and the input sampling rate.
  * @hideinitializer */
#define OPUS_SET_BITRATE(x) OPUS_SET_BITRATE_REQUEST, __opus_check_int(x)
/** Gets the encoder's bitrate configuration.
  * @see OPUS_SET_BITRATE
  * @param[out] x <tt>opus_int32 *</tt>: Returns the bitrate in bits per second.
  *                                      The default is determined based on the
  *                                      number of channels and the input
  *                                      sampling rate.
  * @hideinitializer */
#define OPUS_GET_BITRATE(x) OPUS_GET_BITRATE_REQUEST, __opus_check_int_ptr(x)

/** Enables or disables variable bitrate (VBR) in the encoder.
  * The configured bitrate may not be met exactly because frames must
  * be an integer number of bytes in length.
  * @warning Only the MDCT mode of Opus can provide hard CBR behavior.
  * @see OPUS_GET_VBR
  * @see OPUS_SET_VBR_CONSTRAINT
  * @param[in] x <tt>opus_int32</tt>: Allowed values:
  * <dl>
  * <dt>0</dt><dd>Hard CBR. For LPC/hybrid modes at very low bit-rate, this can
  *               cause noticeable quality degradation.</dd>
  * <dt>1</dt><dd>VBR (default). The exact type of VBR is controlled by
  *               #OPUS_SET_VBR_CONSTRAINT.</dd>
  * </dl>
  * @hideinitializer */
#define OPUS_SET_VBR(x) OPUS_SET_VBR_REQUEST, __opus_check_int(x)
/** Determine if variable bitrate (VBR) is enabled in the encoder.
  * @see OPUS_SET_VBR
  * @see OPUS_GET_VBR_CONSTRAINT
  * @param[out] x <tt>opus_int32 *</tt>: Returns one of the following values:
  * <dl>
  * <dt>0</dt><dd>Hard CBR.</dd>
  * <dt>1</dt><dd>VBR (default). The exact type of VBR may be retrieved via
  *               #OPUS_GET_VBR_CONSTRAINT.</dd>
  * </dl>
  * @hideinitializer */
#define OPUS_GET_VBR(x) OPUS_GET_VBR_REQUEST, __opus_check_int_ptr(x)

/** Enables or disables constrained VBR in the encoder.
  * This setting is ignored when the encoder is in CBR mode.
  * @warning Only the MDCT mode of Opus currently heeds the constraint.
  *  Speech mode ignores it completely, hybrid mode may fail to obey it
  *  if the LPC layer uses more bitrate than the constraint would have
  *  permitted.
  * @see OPUS_GET_VBR_CONSTRAINT
  * @see OPUS_SET_VBR
  * @param[in] x <tt>opus_int32</tt>: Allowed values:
  * <dl>
  * <dt>0</dt><dd>Unconstrained VBR.</dd>
  * <dt>1</dt><dd>Constrained VBR (default). This creates a maximum of one
  *               frame of buffering delay assuming a transport with a
  *               serialization speed of the nominal bitrate.</dd>
  * </dl>
  * @hideinitializer */
#define OPUS_SET_VBR_CONSTRAINT(x) OPUS_SET_VBR_CONSTRAINT_REQUEST, __opus_check_int(x)
/** Determine if constrained VBR is enabled in the encoder.
  * @see OPUS_SET_VBR_CONSTRAINT
  * @see OPUS_GET_VBR
  * @param[out] x <tt>opus_int32 *</tt>: Returns one of the following values:
  * <dl>
  * <dt>0</dt><dd>Unconstrained VBR.</dd>
  * <dt>1</dt><dd>Constrained VBR (default).</dd>
  * </dl>
  * @hideinitializer */
#define OPUS_GET_VBR_CONSTRAINT(x) OPUS_GET_VBR_CONSTRAINT_REQUEST, __opus_check_int_ptr(x)

/** Configures mono/stereo forcing in the encoder.
  * This can force the encoder to produce packets encoded as either mono or
  * stereo, regardless of the format of the input audio. This is useful when
  * the caller knows that the input signal is currently a mono source embedded
  * in a stereo stream.
  * @see OPUS_GET_FORCE_CHANNELS
  * @param[in] x <tt>opus_int32</tt>: Allowed values:
  * <dl>
  * <dt>#OPUS_AUTO</dt><dd>Not forced (default)</dd>
  * <dt>1</dt>         <dd>Forced mono</dd>
  * <dt>2</dt>         <dd>Forced stereo</dd>
  * </dl>
  * @hideinitializer */
#define OPUS_SET_FORCE_CHANNELS(x) OPUS_SET_FORCE_CHANNELS_REQUEST, __opus_check_int(x)
/** Gets the encoder's forced channel configuration.
  * @see OPUS_SET_FORCE_CHANNELS
  * @param[out] x <tt>opus_int32 *</tt>:
  * <dl>
  * <dt>#OPUS_AUTO</dt><dd>Not forced (default)</dd>
  * <dt>1</dt>         <dd>Forced mono</dd>
  * <dt>2</dt>         <dd>Forced stereo</dd>
  * </dl>
  * @hideinitializer */
#define OPUS_GET_FORCE_CHANNELS(x) OPUS_GET_FORCE_CHANNELS_REQUEST, __opus_check_int_ptr(x)

/** Configures the maximum bandpass that the encoder will select automatically.
  * Applications should normally use this instead of #OPUS_SET_BANDWIDTH
  * (leaving that set to the default, #OPUS_AUTO). This allows the
  * application to set an upper bound based on the type of input it is
  * providing, but still gives the encoder the freedom to reduce the bandpass
  * when the bitrate becomes too low, for better overall quality.
  * @see OPUS_GET_MAX_BANDWIDTH
  * @param[in] x <tt>opus_int32</tt>: Allowed values:
  * <dl>
  * <dt>OPUS_BANDWIDTH_NARROWBAND</dt>    <dd>4 kHz passband</dd>
  * <dt>OPUS_BANDWIDTH_MEDIUMBAND</dt>    <dd>6 kHz passband</dd>
  * <dt>OPUS_BANDWIDTH_WIDEBAND</dt>      <dd>8 kHz passband</dd>
  * <dt>OPUS_BANDWIDTH_SUPERWIDEBAND</dt><dd>12 kHz passband</dd>
  * <dt>OPUS_BANDWIDTH_FULLBAND</dt>     <dd>20 kHz passband (default)</dd>
  * </dl>
  * @hideinitializer */
#define OPUS_SET_MAX_BANDWIDTH(x) OPUS_SET_MAX_BANDWIDTH_REQUEST, __opus_check_int(x)

/** Gets the encoder's configured maximum allowed bandpass.
  * @see OPUS_SET_MAX_BANDWIDTH
  * @param[out] x <tt>opus_int32 *</tt>: Allowed values:
  * <dl>
  * <dt>#OPUS_BANDWIDTH_NARROWBAND</dt>    <dd>4 kHz passband</dd>
  * <dt>#OPUS_BANDWIDTH_MEDIUMBAND</dt>    <dd>6 kHz passband</dd>
  * <dt>#OPUS_BANDWIDTH_WIDEBAND</dt>      <dd>8 kHz passband</dd>
  * <dt>#OPUS_BANDWIDTH_SUPERWIDEBAND</dt><dd>12 kHz passband</dd>
  * <dt>#OPUS_BANDWIDTH_FULLBAND</dt>     <dd>20 kHz passband (default)</dd>
  * </dl>
  * @hideinitializer */
#define OPUS_GET_MAX_BANDWIDTH(x) OPUS_GET_MAX_BANDWIDTH_REQUEST, __opus_check_int_ptr(x)

/** Sets the encoder's bandpass to a specific value.
  * This prevents the encoder from automatically selecting the bandpass based
  * on the available bitrate. If an application knows the bandpass of the input
  * audio it is providing, it should normally use #OPUS_SET_MAX_BANDWIDTH
  * instead, which still gives the encoder the freedom to reduce the bandpass
  * when the bitrate becomes too low, for better overall quality.
  * @see OPUS_GET_BANDWIDTH
  * @param[in] x <tt>opus_int32</tt>: Allowed values:
  * <dl>
  * <dt>#OPUS_AUTO</dt>                    <dd>(default)</dd>
  * <dt>#OPUS_BANDWIDTH_NARROWBAND</dt>    <dd>4 kHz passband</dd>
  * <dt>#OPUS_BANDWIDTH_MEDIUMBAND</dt>    <dd>6 kHz passband</dd>
  * <dt>#OPUS_BANDWIDTH_WIDEBAND</dt>      <dd>8 kHz passband</dd>
  * <dt>#OPUS_BANDWIDTH_SUPERWIDEBAND</dt><dd>12 kHz passband</dd>
  * <dt>#OPUS_BANDWIDTH_FULLBAND</dt>     <dd>20 kHz passband</dd>
  * </dl>
  * @hideinitializer */
#define OPUS_SET_BANDWIDTH(x) OPUS_SET_BANDWIDTH_REQUEST, __opus_check_int(x)

/** Configures the type of signal being encoded.
  * This is a hint which helps the encoder's mode selection.
  * @see OPUS_GET_SIGNAL
  * @param[in] x <tt>opus_int32</tt>: Allowed values:
  * <dl>
  * <dt>#OPUS_AUTO</dt>        <dd>(default)</dd>
  * <dt>#OPUS_SIGNAL_VOICE</dt><dd>Bias thresholds towards choosing LPC or Hybrid modes.</dd>
  * <dt>#OPUS_SIGNAL_MUSIC</dt><dd>Bias thresholds towards choosing MDCT modes.</dd>
  * </dl>
  * @hideinitializer */
#define OPUS_SET_SIGNAL(x) OPUS_SET_SIGNAL_REQUEST, __opus_check_int(x)
/** Gets the encoder's configured signal type.
  * @see OPUS_SET_SIGNAL
  * @param[out] x <tt>opus_int32 *</tt>: Returns one of the following values:
  * <dl>
  * <dt>#OPUS_AUTO</dt>        <dd>(default)</dd>
  * <dt>#OPUS_SIGNAL_VOICE</dt><dd>Bias thresholds towards choosing LPC or Hybrid modes.</dd>
  * <dt>#OPUS_SIGNAL_MUSIC</dt><dd>Bias thresholds towards choosing MDCT modes.</dd>
  * </dl>
  * @hideinitializer */
#define OPUS_GET_SIGNAL(x) OPUS_GET_SIGNAL_REQUEST, __opus_check_int_ptr(x)


/** Configures the encoder's intended application.
  * The initial value is a mandatory argument to the encoder_create function.
  * @see OPUS_GET_APPLICATION
  * @param[in] x <tt>opus_int32</tt>: Returns one of the following values:
  * <dl>
  * <dt>#OPUS_APPLICATION_VOIP</dt>
  * <dd>Process signal for improved speech intelligibility.</dd>
  * <dt>#OPUS_APPLICATION_AUDIO</dt>
  * <dd>Favor faithfulness to the original input.</dd>
  * <dt>#OPUS_APPLICATION_RESTRICTED_LOWDELAY</dt>
  * <dd>Configure the minimum possible coding delay by disabling certain modes
  * of operation.</dd>
  * </dl>
  * @hideinitializer */
#define OPUS_SET_APPLICATION(x) OPUS_SET_APPLICATION_REQUEST, __opus_check_int(x)
/** Gets the encoder's configured application.
  * @see OPUS_SET_APPLICATION
  * @param[out] x <tt>opus_int32 *</tt>: Returns one of the following values:
  * <dl>
  * <dt>#OPUS_APPLICATION_VOIP</dt>
  * <dd>Process signal for improved speech intelligibility.</dd>
  * <dt>#OPUS_APPLICATION_AUDIO</dt>
  * <dd>Favor faithfulness to the original input.</dd>
  * <dt>#OPUS_APPLICATION_RESTRICTED_LOWDELAY</dt>
  * <dd>Configure the minimum possible coding delay by disabling certain modes
  * of operation.</dd>
  * </dl>
  * @hideinitializer */
#define OPUS_GET_APPLICATION(x) OPUS_GET_APPLICATION_REQUEST, __opus_check_int_ptr(x)

/** Gets the sampling rate the encoder or decoder was initialized with.
  * This simply returns the <code>Fs</code> value passed to opus_encoder_init()
  * or opus_decoder_init().
  * @param[out] x <tt>opus_int32 *</tt>: Sampling rate of encoder or decoder.
  * @hideinitializer
  */
#define OPUS_GET_SAMPLE_RATE(x) OPUS_GET_SAMPLE_RATE_REQUEST, __opus_check_int_ptr(x)

/** Gets the total samples of delay added by the entire codec.
  * This can be queried by the encoder and then the provided number of samples can be
  * skipped on from the start of the decoder's output to provide time aligned input
  * and output. From the perspective of a decoding application the real data begins this many
  * samples late.
  *
  * The decoder contribution to this delay is identical for all decoders, but the
  * encoder portion of the delay may vary from implementation to implementation,
  * version to version, or even depend on the encoder's initial configuration.
  * Applications needing delay compensation should call this CTL rather than
  * hard-coding a value.
  * @param[out] x <tt>opus_int32 *</tt>:   Number of lookahead samples
  * @hideinitializer */
#define OPUS_GET_LOOKAHEAD(x) OPUS_GET_LOOKAHEAD_REQUEST, __opus_check_int_ptr(x)

/** Configures the encoder's use of inband forward error correction (FEC).
  * @note This is only applicable to the LPC layer
  * @see OPUS_GET_INBAND_FEC
  * @param[in] x <tt>opus_int32</tt>: Allowed values:
  * <dl>
  * <dt>0</dt><dd>Disable inband FEC (default).</dd>
  * <dt>1</dt><dd>Enable inband FEC.</dd>
  * </dl>
  * @hideinitializer */
#define OPUS_SET_INBAND_FEC(x) OPUS_SET_INBAND_FEC_REQUEST, __opus_check_int(x)
/** Gets encoder's configured use of inband forward error correction.
  * @see OPUS_SET_INBAND_FEC
  * @param[out] x <tt>opus_int32 *</tt>: Returns one of the following values:
  * <dl>
  * <dt>0</dt><dd>Inband FEC disabled (default).</dd>
  * <dt>1</dt><dd>Inband FEC enabled.</dd>
  * </dl>
  * @hideinitializer */
#define OPUS_GET_INBAND_FEC(x) OPUS_GET_INBAND_FEC_REQUEST, __opus_check_int_ptr(x)

/** Configures the encoder's expected packet loss percentage.
  * Higher values with trigger progressively more loss resistant behavior in the encoder
  * at the expense of quality at a given bitrate in the lossless case, but greater quality
  * under loss.
  * @see OPUS_GET_PACKET_LOSS_PERC
  * @param[in] x <tt>opus_int32</tt>:   Loss percentage in the range 0-100, inclusive (default: 0).
  * @hideinitializer */
#define OPUS_SET_PACKET_LOSS_PERC(x) OPUS_SET_PACKET_LOSS_PERC_REQUEST, __opus_check_int(x)
/** Gets the encoder's configured packet loss percentage.
  * @see OPUS_SET_PACKET_LOSS_PERC
  * @param[out] x <tt>opus_int32 *</tt>: Returns the configured loss percentage
  *                                      in the range 0-100, inclusive (default: 0).
  * @hideinitializer */
#define OPUS_GET_PACKET_LOSS_PERC(x) OPUS_GET_PACKET_LOSS_PERC_REQUEST, __opus_check_int_ptr(x)

/** Configures the encoder's use of discontinuous transmission (DTX).
  * @note This is only applicable to the LPC layer
  * @see OPUS_GET_DTX
  * @param[in] x <tt>opus_int32</tt>: Allowed values:
  * <dl>
  * <dt>0</dt><dd>Disable DTX (default).</dd>
  * <dt>1</dt><dd>Enabled DTX.</dd>
  * </dl>
  * @hideinitializer */
#define OPUS_SET_DTX(x) OPUS_SET_DTX_REQUEST, __opus_check_int(x)
/** Gets encoder's configured use of discontinuous transmission.
  * @see OPUS_SET_DTX
  * @param[out] x <tt>opus_int32 *</tt>: Returns one of the following values:
  * <dl>
  * <dt>0</dt><dd>DTX disabled (default).</dd>
  * <dt>1</dt><dd>DTX enabled.</dd>
  * </dl>
  * @hideinitializer */
#define OPUS_GET_DTX(x) OPUS_GET_DTX_REQUEST, __opus_check_int_ptr(x)
/**@}*/

/** @defgroup opus_genericctls Generic CTLs
  *
  * These macros are used with the \c opus_decoder_ctl and
  * \c opus_encoder_ctl calls to generate a particular
  * request.
  *
  * When called on an \c OpusDecoder they apply to that
  * particular decoder instance. When called on an
  * \c OpusEncoder they apply to the corresponding setting
  * on that encoder instance, if present.
  *
  * Some usage examples:
  *
  * @code
  * int ret;
  * opus_int32 pitch;
  * ret = opus_decoder_ctl(dec_ctx, OPUS_GET_PITCH(&pitch));
  * if (ret == OPUS_OK) return ret;
  *
  * opus_encoder_ctl(enc_ctx, OPUS_RESET_STATE);
  * opus_decoder_ctl(dec_ctx, OPUS_RESET_STATE);
  *
  * opus_int32 enc_bw, dec_bw;
  * opus_encoder_ctl(enc_ctx, OPUS_GET_BANDWIDTH(&enc_bw));
  * opus_decoder_ctl(dec_ctx, OPUS_GET_BANDWIDTH(&dec_bw));
  * if (enc_bw != dec_bw) {
  *   printf("packet bandwidth mismatch!\n");
  * }
  * @endcode
  *
  * @see opus_encoder, opus_decoder_ctl, opus_encoder_ctl, opus_decoderctls, opus_encoderctls
  * @{
  */

/** Resets the codec state to be equivalent to a freshly initialized state.
  * This should be called when switching streams in order to prevent
  * the back to back decoding from giving different results from
  * one at a time decoding.
  * @hideinitializer */
#define OPUS_RESET_STATE 4028

/** Gets the final state of the codec's entropy coder.
  * This is used for testing purposes,
  * The encoder and decoder state should be identical after coding a payload
  * (assuming no data corruption or software bugs)
  *
  * @param[out] x <tt>opus_uint32 *</tt>: Entropy coder state
  *
  * @hideinitializer */
#define OPUS_GET_FINAL_RANGE(x) OPUS_GET_FINAL_RANGE_REQUEST, __opus_check_uint_ptr(x)

/** Gets the pitch of the last decoded frame, if available.
  * This can be used for any post-processing algorithm requiring the use of pitch,
  * e.g. time stretching/shortening. If the last frame was not voiced, or if the
  * pitch was not coded in the frame, then zero is returned.
  *
  * This CTL is only implemented for decoder instances.
  *
  * @param[out] x <tt>opus_int32 *</tt>: pitch period at 48 kHz (or 0 if not available)
  *
  * @hideinitializer */
#define OPUS_GET_PITCH(x) OPUS_GET_PITCH_REQUEST, __opus_check_int_ptr(x)

/** Gets the encoder's configured bandpass or the decoder's last bandpass.
  * @see OPUS_SET_BANDWIDTH
  * @param[out] x <tt>opus_int32 *</tt>: Returns one of the following values:
  * <dl>
  * <dt>#OPUS_AUTO</dt>                    <dd>(default)</dd>
  * <dt>#OPUS_BANDWIDTH_NARROWBAND</dt>    <dd>4 kHz passband</dd>
  * <dt>#OPUS_BANDWIDTH_MEDIUMBAND</dt>    <dd>6 kHz passband</dd>
  * <dt>#OPUS_BANDWIDTH_WIDEBAND</dt>      <dd>8 kHz passband</dd>
  * <dt>#OPUS_BANDWIDTH_SUPERWIDEBAND</dt><dd>12 kHz passband</dd>
  * <dt>#OPUS_BANDWIDTH_FULLBAND</dt>     <dd>20 kHz passband</dd>
  * </dl>
  * @hideinitializer */
#define OPUS_GET_BANDWIDTH(x) OPUS_GET_BANDWIDTH_REQUEST, __opus_check_int_ptr(x)

/** Configures the depth of signal being encoded.
  * This is a hint which helps the encoder identify silence and near-silence.
<<<<<<< HEAD
  * The supported values are between 8 and 24 (default)
  * @param[in] x <tt>opus_int32</tt>:   Input precision
  * @hideinitializer */
#define OPUS_SET_LSB_DEPTH(x) OPUS_SET_LSB_DEPTH_REQUEST, __opus_check_int(x)
/** Gets the encoder's configured signal depth. @see OPUS_SET_LSB_DEPTH
  *
  * @param[out] x <tt>opus_int32*</tt>: Input precision
=======
  * @see OPUS_GET_LSB_DEPTH
  * @param[in] x <tt>opus_int32</tt>: Input precision in bits, between 8 and 24
  *                                   (default: 24).
  * @hideinitializer */
#define OPUS_SET_LSB_DEPTH(x) OPUS_SET_LSB_DEPTH_REQUEST, __opus_check_int(x)
/** Gets the encoder's configured signal depth.
  * @see OPUS_SET_LSB_DEPTH
  * @param[out] x <tt>opus_int32 *</tt>: Input precision in bits, between 8 and
  *                                      24 (default: 24).
>>>>>>> 02c653fa
  * @hideinitializer */
#define OPUS_GET_LSB_DEPTH(x) OPUS_GET_LSB_DEPTH_REQUEST, __opus_check_int_ptr(x)
/**@}*/

/** @defgroup opus_decoderctls Decoder related CTLs
  * @see opus_genericctls, opus_encoderctls, opus_decoder
  * @{
  */

/** Configures decoder gain adjustment.
  * Scales the decoded output by a factor specified in Q8 dB units.
  * This has a maximum range of -32768 to 32767 inclusive, and returns
  * OPUS_BAD_ARG otherwise. The default is zero indicating no adjustment.
  * This setting survives decoder reset.
  *
  * gain = pow(10, x/(20.0*256))
  *
  * @param[in] x <tt>opus_int32</tt>:   Amount to scale PCM signal by in Q8 dB units.
  * @hideinitializer */
#define OPUS_SET_GAIN(x) OPUS_SET_GAIN_REQUEST, __opus_check_int(x)
/** Gets the decoder's configured gain adjustment. @see OPUS_SET_GAIN
  *
  * @param[out] x <tt>opus_int32 *</tt>: Amount to scale PCM signal by in Q8 dB units.
  * @hideinitializer */
#define OPUS_GET_GAIN(x) OPUS_GET_GAIN_REQUEST, __opus_check_int_ptr(x)

/**@}*/

/** @defgroup opus_libinfo Opus library information functions
  * @{
  */

/** Converts an opus error code into a human readable string.
  *
  * @param[in] error <tt>int</tt>: Error number
  * @returns Error string
  */
OPUS_EXPORT const char *opus_strerror(int error);

/** Gets the libopus version string.
  *
  * @returns Version string
  */
OPUS_EXPORT const char *opus_get_version_string(void);
/**@}*/

#ifdef __cplusplus
}
#endif

#endif /* OPUS_DEFINES_H */<|MERGE_RESOLUTION|>--- conflicted
+++ resolved
@@ -582,15 +582,6 @@
 
 /** Configures the depth of signal being encoded.
   * This is a hint which helps the encoder identify silence and near-silence.
-<<<<<<< HEAD
-  * The supported values are between 8 and 24 (default)
-  * @param[in] x <tt>opus_int32</tt>:   Input precision
-  * @hideinitializer */
-#define OPUS_SET_LSB_DEPTH(x) OPUS_SET_LSB_DEPTH_REQUEST, __opus_check_int(x)
-/** Gets the encoder's configured signal depth. @see OPUS_SET_LSB_DEPTH
-  *
-  * @param[out] x <tt>opus_int32*</tt>: Input precision
-=======
   * @see OPUS_GET_LSB_DEPTH
   * @param[in] x <tt>opus_int32</tt>: Input precision in bits, between 8 and 24
   *                                   (default: 24).
@@ -600,7 +591,6 @@
   * @see OPUS_SET_LSB_DEPTH
   * @param[out] x <tt>opus_int32 *</tt>: Input precision in bits, between 8 and
   *                                      24 (default: 24).
->>>>>>> 02c653fa
   * @hideinitializer */
 #define OPUS_GET_LSB_DEPTH(x) OPUS_GET_LSB_DEPTH_REQUEST, __opus_check_int_ptr(x)
 /**@}*/
