--- conflicted
+++ resolved
@@ -306,13 +306,8 @@
 #endif
 }
 
-<<<<<<< HEAD
 static int transient_analysis(const opus_val32 * OPUS_RESTRICT in, int len, int C,
-                              int overlap)
-=======
-static int transient_analysis(const opus_val32 * restrict in, int len, int C,
                               int overlap, opus_val16 *tf_estimate, int *tf_chan, AnalysisInfo *analysis)
->>>>>>> 317ffc20
 {
    int i;
    VARDECL(opus_val16, tmp);
