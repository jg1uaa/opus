--- conflicted
+++ resolved
@@ -91,11 +91,7 @@
 #echo '</artwork>' >> opus_compare_escaped.c
 #echo '</figure>' >> opus_compare_escaped.c
 
-<<<<<<< HEAD
-if test ! -d ../opus_testvectors ; then
-=======
 if [ ! -d ../opus_testvectors ] ; then
->>>>>>> 3cb71dbe
   echo "Downloading test vectors..."
   wget 'https://opus-codec.org/testvectors/opus_testvectors.tar.gz'
   tar -C .. -xvzf opus_testvectors.tar.gz
